--- conflicted
+++ resolved
@@ -16,14 +16,9 @@
 
 
 # Setup
- - Create a vrtual environment of your choice.
-<<<<<<< HEAD
+ - Create a virtual environment of your choice.
  - Install [pipx] (https://pipx.pypa.io/stable/installation/)
  - Install poetry using `pipx install poetry`
- - `poetry install`
-=======
- - Install poetry using `pipx install poetry`
->>>>>>> 022c9f3e
  - `git clone https://github.com/Knowledge-Graph-Hub/kg-microbe.git`
  - `cd kg-microbe`
  - `poetry install`
