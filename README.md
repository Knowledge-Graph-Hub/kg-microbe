

![alt text](https://github.com/Knowledge-Graph-Hub/kg-microbe/blob/master/kg-microbe.png?raw=true)

# KG-Microbe -- Knowledge graph construction for microbial traits and beyond

[KG-Microbe preprint](https://www.biorxiv.org/content/10.1101/2025.02.24.639989v1)

[Semantic Scholar](https://www.semanticscholar.org/paper/KG-Microbe%3A-A-Reference-Knowledge-Graph-and-for-joachimiak-Hegde/c49a7ed4e5e1c0db815a3b185148877d914473f2)

[Documentation](http://kghub.org/kg-microbe/index.html)

[latest KG-Microbe release](https://github.com/Knowledge-Graph-Hub/kg-microbe/releases/tag/2025-03-07)

[KG-Microbe @KG-Hub](https://kghub.org)


# Setup
<<<<<<< HEAD
 - Create a vrtual environment of your choice.
 - Install poetry using `pip install poetry`\
 - `git clone https://github.com/Knowledge-Graph-Hub/kg-microbe.git`
 - `cd kg-microbe`
 - `poetry install`
   
=======
 - Create a virtual environment of your choice.
 - Install [pipx] (https://pipx.pypa.io/stable/installation/)
 - Install poetry using `pipx install poetry`
 - `git clone https://github.com/Knowledge-Graph-Hub/kg-microbe.git`
 - `cd kg-microbe`
 - `poetry install`

>>>>>>> b2111d07
## Download resources needed
 - `poetry run kg download` : This will download the resources needed for this project.

## Transform
 - `poetry run kg transform`: This transforms the resources into knowledge graphs (KGs).

##  Merge
 - `poetry run kg merge`: This merges all transformed graphs above.

## Release
 ### Requirements
 In order to be able to make KG releases on this repository, you'll need:
 - Appropriate permissions to this repository.
 - A Github token that has permissions on this repository. [This is how you set it in GitHub](https://docs.github.com/en/organizations/managing-programmatic-access-to-your-organization/setting-a-personal-access-token-policy-for-your-organization#restricting-access-by-personal-access-tokens-classic). Make sure your token has access to this project.
 - Save this token locally assigned to the environemnt variable `GH_TOKEN`
    ```shell
    export GH_TOKEN = XXXX
    ```
    or add it to your `~/.bash_profile` or `~/.bashrc` file.

It should be noted that the KG construction process, particularly the transform step  involving trimming of NCBI Taxonomy for any KG and the steps involving the microbial UniProt dataset for KG-Microbe-Function and KG-Microbe-Biomedical-Function, is computationally intensive. Successful execution on a local machine may require significant memory resources (e.g., >500 GB of RAM), further details can be found in the project's code repository.

# Contributors
Please remember to run `poetry run tox` before every commit to make sure the code you commit is error-free.

## Environment Variables
If you need to use environment variables for this project, copy `.env.example` to `.env` and set the environment variables accordingly:
```shell
cp .env.example .env
```
Then edit the `.env` file to configure the required environment variables for your setup.

# Acknowledgements

This [cookiecutter](https://cookiecutter.readthedocs.io/en/stable/README.html) project was developed from the [kg-cookiecutter](https://github.com/Knowledge-Graph-Hub/kg-cookiecutter) template and will be kept up-to-date using [cruft](https://cruft.github.io/cruft/).
 <|MERGE_RESOLUTION|>--- conflicted
+++ resolved
@@ -16,22 +16,12 @@
 
 
 # Setup
-<<<<<<< HEAD
- - Create a vrtual environment of your choice.
- - Install poetry using `pip install poetry`\
- - `git clone https://github.com/Knowledge-Graph-Hub/kg-microbe.git`
- - `cd kg-microbe`
- - `poetry install`
-   
-=======
- - Create a virtual environment of your choice.
  - Install [pipx] (https://pipx.pypa.io/stable/installation/)
  - Install poetry using `pipx install poetry`
  - `git clone https://github.com/Knowledge-Graph-Hub/kg-microbe.git`
  - `cd kg-microbe`
  - `poetry install`
 
->>>>>>> b2111d07
 ## Download resources needed
  - `poetry run kg download` : This will download the resources needed for this project.
 
