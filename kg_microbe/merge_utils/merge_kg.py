"""Functions for graph merging."""
from typing import Dict

import networkx as nx
import yaml
from kgx.cli.cli_utils import merge


def parse_load_config(yaml_file: str) -> Dict:
    """Parse load config YAML.

    Args:
        yaml_file: A string pointing to a KGX compatible config YAML.
    Returns:
        Dict: The config as a dictionary.
    """
<<<<<<< HEAD
    with open(yaml_file) as yaml_file_in:
        config = yaml.load(yaml_file_in, Loader=yaml.FullLoader)
=======
    with open(yaml_file) as YML:
        config = yaml.safe_load(YML)
>>>>>>> 9dbc32c5
    return config


def load_and_merge(yaml_file: str, processes: int = 1) -> nx.MultiDiGraph:
    """Load and merge sources defined in the config YAML.

    Args:
        yaml_file: A string pointing to a KGX compatible config YAML.
        processes: Number of processes to use.
    Returns:
        networkx.MultiDiGraph: The merged graph.
    """
    merged_graph = merge(yaml_file, processes=processes)
    return merged_graph<|MERGE_RESOLUTION|>--- conflicted
+++ resolved
@@ -14,13 +14,9 @@
     Returns:
         Dict: The config as a dictionary.
     """
-<<<<<<< HEAD
     with open(yaml_file) as yaml_file_in:
-        config = yaml.load(yaml_file_in, Loader=yaml.FullLoader)
-=======
-    with open(yaml_file) as YML:
-        config = yaml.safe_load(YML)
->>>>>>> 9dbc32c5
+        config = yaml.safe_load(yaml_file_in)
+
     return config
 
 
