--- conflicted
+++ resolved
@@ -15,7 +15,6 @@
     return results
 
 
-<<<<<<< HEAD
 def parse_query_rq(rq_file) -> dict:
     """
     Parse a SPARQL query file in grlc rq format.
@@ -39,10 +38,10 @@
                 query += line
         parsed_rq["query"] = query
     return parsed_rq
-=======
+
+
 def parse_query_yaml(yaml_file) -> dict:
     return yaml.safe_load(open(yaml_file))
->>>>>>> 9dbc32c5
 
 
 def result_dict_to_tsv(result_dict: dict, outfile: str) -> None:
