--- conflicted
+++ resolved
@@ -26,15 +26,10 @@
     "BacDiveTransform": BacDiveTransform,
     "MediaDiveTransform": MediaDiveTransform,
     "TraitsTransform": TraitsTransform,
-<<<<<<< HEAD
-    "OntologyTransform": OntologyTransform,
-    "UniprotTransform": UniprotTransform
-=======
     "RheaMappingsTransform": RheaMappingsTransform,
     "BactoTraitsTransform": BactoTraitsTransform,
     "UniprotTrEMBLTransform": UniprotTrEMBLTransform,
     "UniprotTransform": UniprotTransform,
->>>>>>> 829bcbb6
 }
 
 
