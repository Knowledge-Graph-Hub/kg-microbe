"""
BacDive KG.

Input: any file in data/raw/ (that was downloaded by placing a URL in incoming.txt/yaml
and running `run.py download`.

Output: transformed data in data/raw/bacdive_strains.json:

Output these two files:
- nodes.tsv
- edges.tsv
"""

import csv
import json
import os
import re
from pathlib import Path
from typing import Optional, Union

import yaml
from oaklib import get_adapter
from tqdm import tqdm

from kg_microbe.transform_utils.constants import (
    ACTIVITY_KEY,
    ANTIBIOGRAM,
    ANTIBIOTIC_RESISTANCE,
    API_X_COLUMN,
    ASSAY_PREFIX,
    ASSAY_TO_NCBI_EDGE,
    ASSESSED_ACTIVITY_RELATIONSHIP,
    ATTRIBUTE_CATEGORY,
    BACDIVE_API_BASE_URL,
<<<<<<< HEAD
    BACDIVE_ENVIRONMENT_CATEGORY,
=======
>>>>>>> 9e0179d4
    BACDIVE_ID_COLUMN,
    BACDIVE_MAPPING_CAS_RN_ID,
    BACDIVE_MAPPING_CHEBI_ID,
    BACDIVE_MAPPING_EC_ID,
    BACDIVE_MAPPING_ENZYME_LABEL,
    BACDIVE_MAPPING_FILE,
    BACDIVE_MAPPING_KEGG_ID,
    BACDIVE_MAPPING_PSEUDO_ID_COLUMN,
    BACDIVE_MAPPING_SUBSTRATE_LABEL,
    BACDIVE_MEDIUM_DICT,
    BACDIVE_PREFIX,
    BACDIVE_TMP_DIR,
    BIOLOGICAL_PROCESS,
    CATEGORY_COLUMN,
    CELL_MORPHOLOGY,
    CHEBI_PREFIX,
    CLASS,
    COLONY_MORPHOLOGY,
    COMPOUND_PRODUCTION,
    CULTURE_AND_GROWTH_CONDITIONS,
    CULTURE_LINK,
    CULTURE_MEDIUM,
    CULTURE_NAME,
    CURIE_COLUMN,
    CUSTOM_CURIES_YAML_FILE,
    DOMAIN,
    DSM_NUMBER,
    DSM_NUMBER_COLUMN,
    EC_KEY,
    EC_PREFIX,
    ENZYME_TO_ASSAY_EDGE,
    ENZYME_TO_SUBSTRATE_EDGE,
    ENZYMES,
    EXACT_MATCH,
    EXTERNAL_LINKS,
    EXTERNAL_LINKS_CULTURE_NUMBER,
    EXTERNAL_LINKS_CULTURE_NUMBER_COLUMN,
    FAMILY,
    FATTY_ACID_PROFILE,
    FULL_SCIENTIFIC_NAME,
    GENERAL,
    GENERAL_DESCRIPTION,
    GENUS,
    HALOPHILY,
    HAS_PARTICIPANT,
    HAS_PHENOTYPE,
    ID_COLUMN,
    IS_GROWN_IN,
    ISOLATION,
    ISOLATION_COLUMN,
    ISOLATION_SAMPLING_ENV_INFO,
    ISOLATION_SOURCE_CATEGORIES,
    ISOLATION_SOURCE_CATEGORIES_COLUMN,
<<<<<<< HEAD
    ISOLATION_SOURCE_CATEGORY,
    ISOLATION_SOURCE_PREFIX,
=======
>>>>>>> 9e0179d4
    KEYWORDS,
    KEYWORDS_COLUMN,
    LPSN,
    MATCHING_LEVEL,
    MEDIADIVE_REST_API_BASE_URL,
    MEDIADIVE_URL_COLUMN,
    MEDIUM_CATEGORY,
    MEDIUM_ID_COLUMN,
    MEDIUM_LABEL_COLUMN,
    MEDIUM_URL_COLUMN,
    METABOLITE_CATEGORY,
    METABOLITE_CHEBI_KEY,
    METABOLITE_KEY,
    METABOLITE_PRODUCTION,
    METABOLITE_TESTS,
    METABOLITE_UTILIZATION,
    MORPHOLOGY,
    MORPHOLOGY_CELL_MORPHOLOGY_COLUMN,
    MORPHOLOGY_COLONY_MORPHOLOGY_COLUMN,
    MORPHOLOGY_MULTICELLULAR_MORPHOLOGY_COLUMN,
    MORPHOLOGY_MULTIMEDIA_COLUMN,
    MORPHOLOGY_PIGMENTATION_COLUMN,
    MULTICELLULAR_MORPHOLOGY,
    MULTIMEDIA,
    MUREIN,
    NAME_COLUMN,
    NAME_TAX_CLASSIFICATION,
    NCBI_CATEGORY,
    NCBI_TO_ENZYME_EDGE,
    NCBI_TO_MEDIUM_EDGE,
    NCBI_TO_METABOLITE_PRODUCTION_EDGE,
    NCBI_TO_METABOLITE_UTILIZATION_EDGE,
    NCBITAXON_DESCRIPTION_COLUMN,
    NCBITAXON_ID,
    NCBITAXON_ID_COLUMN,
    NCBITAXON_PREFIX,
    NUTRITION_TYPE,
    OBJECT_ID_COLUMN,
    OBSERVATION,
    ORDER,
    OXYGEN_TOLERANCE,
    PARTICIPATES_IN,
    PHENOTYPIC_CATEGORY,
    PHYLUM,
    PHYSIOLOGY_AND_METABOLISM,
    PIGMENTATION,
    PLUS_SIGN,
    PREDICATE_COLUMN,
    PRODUCTION_KEY,
    RDFS_SUBCLASS_OF,
    RISK_ASSESSMENT,
    RISK_ASSESSMENT_COLUMN,
    SAFETY_INFO,
    SAME_AS_PREDICATE,
    SPECIES,
    SPORE_FORMATION,
    STRAIN,
    STRAIN_DESIGNATION,
    STRAIN_PREFIX,
    SUBCLASS_PREDICATE,
    SUBSTRATE_CATEGORY,
    SUBSTRATE_TO_ASSAY_EDGE,
    SYNONYM,
    SYNONYMS,
    TOLERANCE,
    TYPE_STRAIN,
    UTILIZATION_ACTIVITY,
    UTILIZATION_TYPE_TESTED,
)
from kg_microbe.transform_utils.transform import Transform
from kg_microbe.utils.dummy_tqdm import DummyTqdm
from kg_microbe.utils.oak_utils import get_label
from kg_microbe.utils.pandas_utils import drop_duplicates
from kg_microbe.utils.string_coding import process_and_decode_label


class BacDiveTransform(Transform):

    """Template for how the transform class would be designed."""

    def __init__(
        self,
        input_dir: Optional[Path] = None,
        output_dir: Optional[Path] = None,
    ):
        """Instantiate part."""
        source_name = "BacDive"
        super().__init__(source_name, input_dir, output_dir)
        self.ncbi_impl = get_adapter("sqlite:obo:ncbitaxon")

    def _flatten_to_dicts(self, obj):
        if isinstance(obj, dict):
            # If it's a dictionary, return it in a list
            return [obj]
        elif isinstance(obj, list):
            # If it's a list, iterate over its elements
            dicts = []
            for item in obj:
                # Recursively flatten each item and extend the result list
                dicts.extend(self._flatten_to_dicts(item))
            return dicts
        else:
            # If it's neither a list nor a dictionary, return an empty list
            return []

    def _get_substrate_id(self, record):
        # Check for 'CHEBI_ID' first
        if record.get(BACDIVE_MAPPING_CHEBI_ID):
            return record[BACDIVE_MAPPING_CHEBI_ID]

        # If 'CHEBI_ID' is empty or not present, check 'KEGG_ID'
        if record.get(BACDIVE_MAPPING_KEGG_ID):
            return record[BACDIVE_MAPPING_KEGG_ID]

        # If 'KEGG_ID' is empty or not present, check 'CAS_RN_ID'
        if record.get(BACDIVE_MAPPING_CAS_RN_ID):
            return record[BACDIVE_MAPPING_CAS_RN_ID]

        # If none are present, return None or an appropriate default value
        return None

    def _get_enzyme_id(self, record):
        # Check for 'EC_ID' first
        if record.get(BACDIVE_MAPPING_EC_ID):
            return record[BACDIVE_MAPPING_EC_ID]

        # If none are present, return None or an appropriate default value
        return None

    def _get_isolation_edge(self, cat_dictionary):
        """Return the lowest level environment from categories."""
        # Replace keys with integers
        numbered_dict = {
            int(key.replace(BACDIVE_ENVIRONMENT_CATEGORY, "")): value
            for key, value in cat_dictionary.items()
        }
        # Get value with highest category integer
        val = numbered_dict[max(numbered_dict.keys())]

        return val

    def _get_cat_hierarchy(self, cat_dictionary):
        """Return the lowest level environment from categories."""
        edge_pairs = []

        # Replace keys with integers
        numbered_dict = {
            int(key.replace(BACDIVE_ENVIRONMENT_CATEGORY, "")): value
            for key, value in cat_dictionary.items()
        }
        # Sort keys in descending order
        sorted_keys = sorted(numbered_dict.keys(), reverse=True)
        for i in range(len(sorted_keys) - 1):
            key1 = sorted_keys[i]
            key2 = sorted_keys[i + 1]
            edge_pairs.append([numbered_dict[key1], numbered_dict[key2]])

        return edge_pairs

    def run(self, data_file: Union[Optional[Path], Optional[str]] = None, show_status: bool = True):
        """Run the transformation."""
        # replace with downloaded data filename for this source
        input_file = os.path.join(self.input_base_dir, "bacdive_strains.json")  # must exist already
        # Read the JSON file into the variable input_json
        with open(input_file, "r") as f:
            input_json = json.load(f)

        COLUMN_NAMES = [
            BACDIVE_ID_COLUMN,
            DSM_NUMBER_COLUMN,
            EXTERNAL_LINKS_CULTURE_NUMBER_COLUMN,
            NCBITAXON_ID_COLUMN,
            NCBITAXON_DESCRIPTION_COLUMN,
            KEYWORDS_COLUMN,
            MEDIUM_ID_COLUMN,
            MEDIUM_LABEL_COLUMN,
            MEDIUM_URL_COLUMN,
            MEDIADIVE_URL_COLUMN,
            ISOLATION_COLUMN,
            ISOLATION_SOURCE_CATEGORIES_COLUMN,
            MORPHOLOGY_MULTIMEDIA_COLUMN,
            MORPHOLOGY_MULTICELLULAR_MORPHOLOGY_COLUMN,
            MORPHOLOGY_COLONY_MORPHOLOGY_COLUMN,
            MORPHOLOGY_CELL_MORPHOLOGY_COLUMN,
            MORPHOLOGY_PIGMENTATION_COLUMN,
            RISK_ASSESSMENT_COLUMN,
        ]

        PHYS_AND_META_COL_NAMES = [
            BACDIVE_ID_COLUMN,
            OBSERVATION,
            ENZYMES,
            METABOLITE_UTILIZATION,
            METABOLITE_PRODUCTION,
            METABOLITE_TESTS,
            API_X_COLUMN,
            OXYGEN_TOLERANCE,
            SPORE_FORMATION,
            HALOPHILY,
            ANTIBIOTIC_RESISTANCE,
            MUREIN,
            COMPOUND_PRODUCTION,
            FATTY_ACID_PROFILE,
            TOLERANCE,
            ANTIBIOGRAM,
            NUTRITION_TYPE,
        ]

        NAME_TAX_CLASSIFICATION_COL_NAMES = [
            BACDIVE_ID_COLUMN,
            NCBITAXON_ID_COLUMN,
            DOMAIN,
            PHYLUM,
            CLASS,
            ORDER,
            FAMILY,
            GENUS,
            SPECIES,
            FULL_SCIENTIFIC_NAME,
            STRAIN_DESIGNATION,
            TYPE_STRAIN,
            SYNONYMS,
            LPSN,
        ]

        # make directory in data/transformed
        os.makedirs(self.output_dir, exist_ok=True)

        with (
            open(str(BACDIVE_TMP_DIR / "bacdive.tsv"), "w") as tsvfile_1,
            open(str(BACDIVE_TMP_DIR / "bacdive_physiology_metabolism.tsv"), "w") as tsvfile_2,
            open(str(BACDIVE_TMP_DIR / BACDIVE_MAPPING_FILE), "r") as tsvfile_3,
            open(str(BACDIVE_TMP_DIR / "bacdive_name_tax_classification.tsv"), "w") as tsvfile_4,
            open(self.output_node_file, "w") as node,
            open(self.output_edge_file, "w") as edge,
            open(CUSTOM_CURIES_YAML_FILE, "r") as cc_file,
        ):
            writer = csv.writer(tsvfile_1, delimiter="\t")
            # Write the column names to the output file
            writer.writerow(COLUMN_NAMES)
            writer_2 = csv.writer(tsvfile_2, delimiter="\t")
            writer_2.writerow(PHYS_AND_META_COL_NAMES)
            writer_3 = csv.writer(tsvfile_4, delimiter="\t")
            writer_3.writerow(NAME_TAX_CLASSIFICATION_COL_NAMES)

            node_writer = csv.writer(node, delimiter="\t")
            node_writer.writerow(self.node_header)
            edge_writer = csv.writer(edge, delimiter="\t")
            edge_writer.writerow(self.edge_header)

            custom_curie_data = yaml.safe_load(cc_file)
            bacdive_mappings_list_of_dicts = list(csv.DictReader(tsvfile_3, delimiter="\t"))

            # ! BacDive Mapping file processing.
            # Nodes to be written to the node file.
            # Get substrate from the bacdive mapping file
            assay_nodes_to_write = []
            # Edges to be written to the edge file.
            assay_edges_to_write = []
            for assay in bacdive_mappings_list_of_dicts:
                # enzyme to assay edge.
                ec_id = self._get_enzyme_id(assay)
                if ec_id:
                    assay_nodes_to_write.append(
                        [
                            ec_id,
                            PHENOTYPIC_CATEGORY,
                            assay[BACDIVE_MAPPING_ENZYME_LABEL],
                        ]
                        + [None] * (len(self.node_header) - 3)
                    )
                    assay_edges_to_write.append(
                        [
                            ec_id,
                            ENZYME_TO_ASSAY_EDGE,
                            assay[BACDIVE_MAPPING_PSEUDO_ID_COLUMN],
                            ASSESSED_ACTIVITY_RELATIONSHIP,
                            BACDIVE_MAPPING_FILE,
                        ]
                    )
                # substrate to assay edge.
                substrate_id = self._get_substrate_id(assay)
                if substrate_id:
                    assay_nodes_to_write.append(
                        [
                            substrate_id,
                            SUBSTRATE_CATEGORY,
                            assay[BACDIVE_MAPPING_SUBSTRATE_LABEL],
                        ]
                        + [None] * (len(self.node_header) - 3)
                    )
                    assay_edges_to_write.append(
                        [
                            substrate_id,
                            SUBSTRATE_TO_ASSAY_EDGE,
                            assay[BACDIVE_MAPPING_PSEUDO_ID_COLUMN],
                            PARTICIPATES_IN,
                            BACDIVE_MAPPING_FILE,
                        ]
                    )
                # substrate to enzyme edge
                if ec_id and substrate_id:
                    assay_edges_to_write.append(
                        [
                            ec_id,
                            ENZYME_TO_SUBSTRATE_EDGE,
                            substrate_id,
                            PARTICIPATES_IN,
                            BACDIVE_MAPPING_FILE,
                        ]
                    )
                if assay_edges_to_write:
                    edge_writer.writerows(assay_edges_to_write)
                if assay_nodes_to_write:
                    node_writer.writerows(assay_nodes_to_write)

            keyword_map = {
                second_level_key: nested_data
                for first_level_value in custom_curie_data.values()
                for second_level_key, nested_data in first_level_value.items()
            }

            # Choose the appropriate context manager based on the flag
            progress_class = tqdm if show_status else DummyTqdm
            with progress_class(
                total=len(input_json.items()) + 1, desc="Processing files"
            ) as progress:
                for key, value in input_json.items():
                    # * Uncomment this block ONLY if you want to view the split *******
                    # * contents of the JSON file source into YAML files.
                    # import yaml
                    # from kg_microbe.transform_utils.constants import BACDIVE_YAML_DIR
                    # fn: Path = Path(str(BACDIVE_YAML_DIR / key) + ".yaml")
                    # if not fn.is_file():
                    #     with open(str(fn), "w") as outfile:
                    #         yaml.dump(value, outfile)
                    # *******************************************************************

                    # Get "General" information
                    general_info = value.get(GENERAL, {})
                    # bacdive_id = general_info.get(BACDIVE_ID) # This is the same as `key`
                    dsm_number = general_info.get(DSM_NUMBER)
                    external_links = value.get(EXTERNAL_LINKS, {})
                    culture_number_from_external_links = None
                    isolation = value.get(ISOLATION_SAMPLING_ENV_INFO, {}).get(ISOLATION)
                    isolation_source_categories = value.get(ISOLATION_SAMPLING_ENV_INFO, {}).get(
                        ISOLATION_SOURCE_CATEGORIES, []
                    )

                    morphology_multimedia = value.get(MORPHOLOGY, {}).get(MULTIMEDIA)
                    morphology_multicellular = value.get(MORPHOLOGY, {}).get(
                        MULTICELLULAR_MORPHOLOGY
                    )
                    morphology_colony = value.get(MORPHOLOGY, {}).get(COLONY_MORPHOLOGY)
                    morphology_cell = value.get(MORPHOLOGY, {}).get(CELL_MORPHOLOGY)
                    morphology_pigmentation = value.get(MORPHOLOGY, {}).get(PIGMENTATION)
                    phys_and_metabolism_observation = value.get(PHYSIOLOGY_AND_METABOLISM, {}).get(
                        OBSERVATION
                    )
                    phys_and_metabolism_enzymes = value.get(PHYSIOLOGY_AND_METABOLISM, {}).get(
                        ENZYMES
                    )
                    name_tax_classification = value.get(NAME_TAX_CLASSIFICATION, {})

                    phys_and_metabolism_metabolite_utilization = value.get(
                        PHYSIOLOGY_AND_METABOLISM, {}
                    ).get(METABOLITE_UTILIZATION)
                    phys_and_metabolism_metabolite_production = value.get(
                        PHYSIOLOGY_AND_METABOLISM, {}
                    ).get(METABOLITE_PRODUCTION)
                    phys_and_metabolism_metabolite_tests = value.get(
                        PHYSIOLOGY_AND_METABOLISM, {}
                    ).get(METABOLITE_TESTS)
                    phys_and_metabolism_API = (
                        {
                            k: v
                            for k, v in value.get(PHYSIOLOGY_AND_METABOLISM, {}).items()
                            if k.startswith("API ")
                        }
                        if any(
                            k.startswith("API ") for k in value.get(PHYSIOLOGY_AND_METABOLISM, {})
                        )
                        else None
                    )
                    phys_and_metabolism_oxygen_tolerance = value.get(
                        PHYSIOLOGY_AND_METABOLISM, {}
                    ).get(OXYGEN_TOLERANCE)
                    phys_and_metabolism_spore_formation = value.get(
                        PHYSIOLOGY_AND_METABOLISM, {}
                    ).get(SPORE_FORMATION)
                    phys_and_metabolism_halophily = value.get(PHYSIOLOGY_AND_METABOLISM, {}).get(
                        HALOPHILY
                    )
                    phys_and_metabolism_antibiotic_resistance = value.get(
                        PHYSIOLOGY_AND_METABOLISM, {}
                    ).get(ANTIBIOTIC_RESISTANCE)
                    phys_and_metabolism_murein_type = value.get(PHYSIOLOGY_AND_METABOLISM, {}).get(
                        MUREIN
                    )
                    phys_and_metabolism_compound_production = value.get(
                        PHYSIOLOGY_AND_METABOLISM, {}
                    ).get(COMPOUND_PRODUCTION)
                    phys_and_metabolism_fatty_acid_profile = value.get(
                        PHYSIOLOGY_AND_METABOLISM, {}
                    ).get(FATTY_ACID_PROFILE)
                    phys_and_metabolism_tolerance = value.get(PHYSIOLOGY_AND_METABOLISM, {}).get(
                        TOLERANCE
                    )
                    phys_and_metabolism_antibiogram = value.get(PHYSIOLOGY_AND_METABOLISM, {}).get(
                        ANTIBIOGRAM
                    )
                    phys_and_metabolism_nutrition_type = value.get(
                        PHYSIOLOGY_AND_METABOLISM, {}
                    ).get(NUTRITION_TYPE)

                    risk_assessment = value.get(SAFETY_INFO, {}).get(RISK_ASSESSMENT)

                    if EXTERNAL_LINKS_CULTURE_NUMBER in external_links:
                        culture_number_from_external_links = (
                            external_links[EXTERNAL_LINKS_CULTURE_NUMBER] or ""
                        ).split(",")
                        culture_number_translation_table = str.maketrans("", "", '()"')
                        culture_number_from_external_links = [
                            culture_number.translate(culture_number_translation_table)
                            .replace('""', "")
                            .strip()
                            for culture_number in culture_number_from_external_links
                        ]

                        if dsm_number is None:
                            dsm_number = next(
                                (
                                    re.search(r"DSM (\d+)", item).group(1)
                                    for item in culture_number_from_external_links
                                    if re.search(r"DSM (\d+)", item)
                                ),
                                None,
                            )

                    # SUBJECT part
                    ncbitaxon_id = None
                    ncbi_label = None
                    ncbi_description = None
                    species_with_strains = []

                    if NCBITAXON_ID in general_info:
                        if isinstance(general_info[NCBITAXON_ID], list):
                            ncbi_of_interest = next(
                                (
                                    ncbi[NCBITAXON_ID]
                                    for ncbi in general_info[NCBITAXON_ID]
                                    if MATCHING_LEVEL in ncbi
                                    and (
                                        ncbi[MATCHING_LEVEL] == STRAIN
                                        or (
                                            ncbi[MATCHING_LEVEL] == SPECIES
                                            and not any(
                                                ncbi_temp[MATCHING_LEVEL] == STRAIN
                                                for ncbi_temp in general_info[NCBITAXON_ID]
                                            )
                                        )
                                    )
                                ),
                                None,
                            )
                            if ncbi_of_interest is not None:
                                ncbitaxon_id = NCBITAXON_PREFIX + str(ncbi_of_interest)
                        else:
                            ncbitaxon_id = NCBITAXON_PREFIX + str(
                                general_info[NCBITAXON_ID][NCBITAXON_ID]
                            )
                        species_with_strains = [ncbitaxon_id]
                        ncbi_description = general_info.get(GENERAL_DESCRIPTION, "")
                        ncbi_label = get_label(self.ncbi_impl, ncbitaxon_id)
                        if ncbi_label is None:
                            ncbi_label = ncbi_description

                    keywords = general_info.get(KEYWORDS, "")
                    nodes_from_keywords = {
                        key: keyword_map[key.lower().replace(" ", "_").replace("-", "_")]
                        for key in keywords
                        if key.lower().replace(" ", "_").replace("-", "_") in keyword_map
                    }

                    # OBJECT PART
                    medium_ids = []
                    medium_labels = []
                    medium_urls = []
                    mediadive_urls = []

                    if (
                        CULTURE_AND_GROWTH_CONDITIONS in value
                        and value[CULTURE_AND_GROWTH_CONDITIONS]
                    ):
                        if (
                            CULTURE_MEDIUM in value[CULTURE_AND_GROWTH_CONDITIONS]
                            and value[CULTURE_AND_GROWTH_CONDITIONS][CULTURE_MEDIUM]
                        ):
                            media = value[CULTURE_AND_GROWTH_CONDITIONS][CULTURE_MEDIUM]

                            if not isinstance(media, list):
                                media = [media]

                            for medium in media:
                                if CULTURE_LINK in medium and medium[CULTURE_LINK]:
                                    medium_url = str(medium[CULTURE_LINK])
                                    medium_id_list = [
                                        medium_url.replace(val, key)
                                        for key, val in BACDIVE_MEDIUM_DICT.items()
                                        if medium_url.startswith(val)
                                    ]

                                    medium_label = medium.get(CULTURE_NAME, None)
                                    mediadive_url = medium_url.replace(
                                        BACDIVE_API_BASE_URL, MEDIADIVE_REST_API_BASE_URL
                                    )

                                    # Store each medium's details in lists
                                    medium_ids.extend(medium_id_list)
                                    medium_labels.append(medium_label)
                                    medium_urls.append(medium_url)
                                    mediadive_urls.append(mediadive_url)

                            # Assuming you want to write each medium's data separately
                            for mid, mlabel, murl, mdurl in zip(
                                medium_ids, medium_labels, medium_urls, mediadive_urls, strict=False
                            ):
                                data = [
                                    BACDIVE_PREFIX + key,
                                    dsm_number,
                                    culture_number_from_external_links,
                                    ncbitaxon_id,
                                    ncbi_description,
                                    str(keywords),
                                    mid,
                                    mlabel,
                                    murl,
                                    mdurl,
                                    isolation,
                                    isolation_source_categories,
                                    morphology_multimedia,
                                    morphology_multicellular,
                                    morphology_colony,
                                    morphology_cell,
                                    morphology_pigmentation,
                                    risk_assessment,
                                ]

                                writer.writerow(data)  # writing the data

                    phys_and_meta_data = [
                        BACDIVE_PREFIX + key,
                        phys_and_metabolism_observation,
                        phys_and_metabolism_enzymes,
                        phys_and_metabolism_metabolite_utilization,
                        phys_and_metabolism_metabolite_production,
                        phys_and_metabolism_metabolite_tests,
                        phys_and_metabolism_API,
                        phys_and_metabolism_oxygen_tolerance,
                        phys_and_metabolism_spore_formation,
                        phys_and_metabolism_halophily,
                        phys_and_metabolism_antibiotic_resistance,
                        phys_and_metabolism_murein_type,
                        phys_and_metabolism_compound_production,
                        phys_and_metabolism_fatty_acid_profile,
                        phys_and_metabolism_tolerance,
                        phys_and_metabolism_antibiogram,
                        phys_and_metabolism_nutrition_type,
                    ]

                    if not all(item is None for item in phys_and_meta_data[1:]):
                        writer_2.writerow(phys_and_meta_data)

                    lpsn = name_tax_classification.get(LPSN)
                    synonyms = lpsn.get(SYNONYMS, {}) if SYNONYMS in lpsn else None
                    if isinstance(synonyms, list):
                        synonym_parsed = " | ".join(
                            synonym.get(SYNONYM, {}) for synonym in synonyms
                        )
                    elif isinstance(synonyms, dict):
                        synonym_parsed = synonyms.get(SYNONYM, {})
                    else:
                        synonym_parsed = None

                    name_tax_classification_data = [
                        BACDIVE_PREFIX + key,
                        ncbitaxon_id,
                        name_tax_classification.get(DOMAIN),
                        name_tax_classification.get(PHYLUM),
                        name_tax_classification.get(CLASS),
                        name_tax_classification.get(ORDER),
                        name_tax_classification.get(FAMILY),
                        name_tax_classification.get(GENUS),
                        name_tax_classification.get(SPECIES),
                        name_tax_classification.get(FULL_SCIENTIFIC_NAME),
                        name_tax_classification.get(STRAIN_DESIGNATION),
                        name_tax_classification.get(TYPE_STRAIN),
                        synonym_parsed,
                        lpsn,
                    ]

                    if not all(item is None for item in name_tax_classification_data[2:]):
                        writer_3.writerow(name_tax_classification_data)

                    #! Strains of NCBITaxon species
                    if (
                        name_tax_classification
                        and name_tax_classification.get(TYPE_STRAIN) == "yes"
                    ):
                        translation_table = str.maketrans(
                            {" ": "-", '"': "", "(": "", ")": "", "#": ""}
                        )
                        if "," in name_tax_classification.get(STRAIN_DESIGNATION, ""):
                            strain_designations = name_tax_classification.get(
                                STRAIN_DESIGNATION
                            ).split(", ")
                            curated_strain_ids = [
                                strain_designation.strip().translate(translation_table)
                                for strain_designation in strain_designations
                            ]
                        elif name_tax_classification.get(STRAIN_DESIGNATION):
                            curated_strain_ids = [
                                name_tax_classification.get(STRAIN_DESIGNATION)
                                .strip()
                                .translate(translation_table)
                            ]

                        else:
                            if ncbitaxon_id:
                                curated_strain_id_suffix = ncbitaxon_id.replace(":", "_")
                            else:
                                curated_strain_id_suffix = "NO_NCBITaxon_ID"

                            curated_strain_ids = [
                                name_tax_classification.get(
                                    STRAIN_DESIGNATION, f"of_{curated_strain_id_suffix}"
                                )
                                .strip()
                                .translate(translation_table)
                            ]

                        curated_strain_ids = [
                            STRAIN_PREFIX + curated_strain_id
                            for curated_strain_id in curated_strain_ids
                        ]

                        # Use just 1st strain as per Marcin.
                        species_with_strains.extend([curated_strain_ids[0]])
                        curated_strain_label = name_tax_classification.get(
                            FULL_SCIENTIFIC_NAME, f"strain_of {ncbi_label}"
                        )
                        curated_strain_label = process_and_decode_label(curated_strain_label)

                        # ! Synonyms are specific to species and not the strain.
                        # if synonym_parsed is None:
                        node_writer.writerows(
                            [
                                curated_strain_id,
                                NCBI_CATEGORY,
                                curated_strain_label,
                            ]
                            + [None] * (len(self.node_header) - 3)
                            for curated_strain_id in curated_strain_ids
                            if curated_strain_id
                        )
                        # else:
                        #     node_writer.writerows(
                        #         [
                        #             curated_strain_id,
                        #             NCBI_CATEGORY,
                        #             curated_strain_label,
                        #         ]
                        #         + [None] * 3
                        #         + [synonym_parsed]
                        #         + [None] * (len(self.node_header) - 7)
                        #         for curated_strain_id in curated_strain_ids
                        #         if curated_strain_id
                        #     )
                        edge_writer.writerows(
                            [
                                curated_strain_id,
                                SUBCLASS_PREDICATE,
                                ncbitaxon_id,
                                RDFS_SUBCLASS_OF,
                                BACDIVE_PREFIX + key,
                            ]
                            for curated_strain_id in curated_strain_ids
                        )
                        # Equivalencies in strain IDs established as edges
                        if len(curated_strain_ids) > 1:
                            for i in range(len(curated_strain_ids)):
                                for j in range(i + 1, len(curated_strain_ids)):
                                    edge_writer.writerows(
                                        [
                                            [
                                                curated_strain_ids[i],
                                                SAME_AS_PREDICATE,
                                                curated_strain_ids[j],
                                                EXACT_MATCH,
                                                BACDIVE_PREFIX + key,
                                            ],
                                            [
                                                curated_strain_ids[i],
                                                SAME_AS_PREDICATE,
                                                BACDIVE_PREFIX + key,
                                                EXACT_MATCH,
                                                BACDIVE_PREFIX + key,
                                            ],
                                            [
                                                curated_strain_ids[j],
                                                SAME_AS_PREDICATE,
                                                BACDIVE_PREFIX + key,
                                                EXACT_MATCH,
                                                BACDIVE_PREFIX + key,
                                            ],
                                        ]
                                    )
                    # ! ----------------------------

                    if ncbitaxon_id and medium_ids:
                        for mid, mlabel in zip(medium_ids, medium_labels, strict=False):
                            # Combine list creation and extension for nodes
                            nodes_data_to_write = [
                                [ncbitaxon_id, NCBI_CATEGORY, ncbi_label],
                                [mid, MEDIUM_CATEGORY, mlabel],
                            ]
                            nodes_data_to_write = [
                                sublist + [None] * (len(self.node_header) - 3)
                                for sublist in nodes_data_to_write
                            ]
                            node_writer.writerows(nodes_data_to_write)

                            # Combine list creation and extension for edges
                            edges_data_to_write = [
                                [
                                    organism,
                                    NCBI_TO_MEDIUM_EDGE,
                                    mid,
                                    IS_GROWN_IN,
                                    BACDIVE_PREFIX + key,
                                ]
                                for organism in species_with_strains
                            ]

                            edge_writer.writerows(edges_data_to_write)

                    if ncbitaxon_id and nodes_from_keywords:
                        nodes_data_to_write = [
                            [value[CURIE_COLUMN], value[CATEGORY_COLUMN], value[NAME_COLUMN]]
                            for _, value in nodes_from_keywords.items()
                        ]
                        nodes_data_to_write.append([ncbitaxon_id, NCBI_CATEGORY, ncbi_label])
                        nodes_data_to_write = [
                            sublist + [None] * (len(self.node_header) - 3)
                            for sublist in nodes_data_to_write
                        ]

                        node_writer.writerows(nodes_data_to_write)

                        for _, value in nodes_from_keywords.items():
                            edges_data_to_write = [
                                [
                                    organism,
                                    value[PREDICATE_COLUMN],
                                    value[CURIE_COLUMN],
                                    (
                                        HAS_PHENOTYPE
                                        if value[CATEGORY_COLUMN]
                                        in [PHENOTYPIC_CATEGORY, ATTRIBUTE_CATEGORY]
                                        else BIOLOGICAL_PROCESS
                                    ),
                                    BACDIVE_PREFIX + key,
                                ]
                                for organism in species_with_strains
                            ]

                            edge_writer.writerows(edges_data_to_write)

                    if ncbitaxon_id and culture_number_from_external_links:
                        for culture_number in culture_number_from_external_links:
                            culture_number_cleaned = culture_number.strip().replace(" ", "-")
                            strain_curie = STRAIN_PREFIX + culture_number_cleaned
                            node_writer.writerow(
                                [strain_curie, NCBI_CATEGORY, culture_number.strip()]
                                + [None] * (len(self.node_header) - 3)
                            )
                            edge_writer.writerow(
                                [
                                    strain_curie,
                                    SUBCLASS_PREDICATE,
                                    ncbitaxon_id,
                                    RDFS_SUBCLASS_OF,
                                    BACDIVE_PREFIX + key,
                                ]
                            )

                    if phys_and_metabolism_enzymes:
                        postive_activity_enzymes = None
                        if isinstance(phys_and_metabolism_enzymes, list):
                            postive_activity_enzymes = [
                                {f"{EC_PREFIX}{enzyme.get(EC_KEY)}": f"{enzyme.get('value')}"}
                                for enzyme in phys_and_metabolism_enzymes
                                if enzyme.get(ACTIVITY_KEY) == PLUS_SIGN and enzyme.get(EC_KEY)
                            ]
                        elif isinstance(phys_and_metabolism_enzymes, dict):
                            activity = phys_and_metabolism_enzymes.get(ACTIVITY_KEY)
                            if activity == PLUS_SIGN and phys_and_metabolism_enzymes.get(EC_KEY):
                                ec_value = f"{EC_PREFIX}{phys_and_metabolism_enzymes.get(EC_KEY)}"
                                value = phys_and_metabolism_enzymes.get("value")
                                postive_activity_enzymes = [{ec_value: value}]

                        else:
                            print(f"{phys_and_metabolism_enzymes} data not recorded.")
                        if postive_activity_enzymes:
                            enzyme_nodes_to_write = [
                                [k, PHENOTYPIC_CATEGORY, v] + [None] * (len(self.node_header) - 3)
                                for inner_dict in postive_activity_enzymes
                                for k, v in inner_dict.items()
                            ]
                            enzyme_nodes_to_write.append(
                                [ncbitaxon_id, NCBI_CATEGORY, ncbi_label]
                                + [None] * (len(self.node_header) - 3)
                            )
                            node_writer.writerows(enzyme_nodes_to_write)

                            for inner_dict in postive_activity_enzymes:
                                for k, _ in inner_dict.items():
                                    enzyme_edges_to_write = [
                                        [
                                            organism,
                                            NCBI_TO_ENZYME_EDGE,
                                            k,
                                            HAS_PHENOTYPE,
                                            BACDIVE_PREFIX + key,
                                        ]
                                        for organism in species_with_strains
                                    ]
                                    edge_writer.writerows(enzyme_edges_to_write)

                    if phys_and_metabolism_metabolite_utilization:
                        positive_chebi_activity = None
                        if isinstance(phys_and_metabolism_metabolite_utilization, list):
                            positive_chebi_activity = []
                            # no_chebi_activity = defaultdict(list)
                            for metabolite in phys_and_metabolism_metabolite_utilization:
                                # ! NO CURIE associated to metabolite.
                                # if (
                                #     METABOLITE_CHEBI_KEY not in metabolite
                                #     and metabolite.get(UTILIZATION_ACTIVITY) == PLUS_SIGN
                                # ):
                                #     no_chebi_activity.setdefault("NO_CURIE", []).append(
                                #         [
                                #             metabolite[METABOLITE_KEY],
                                #             metabolite.get(UTILIZATION_TYPE_TESTED),
                                #         ]
                                #     )
                                #     positive_chebi_activity.append(no_chebi_activity)

                                if (
                                    METABOLITE_CHEBI_KEY in metabolite
                                    and metabolite.get(UTILIZATION_ACTIVITY) == PLUS_SIGN
                                ):
                                    chebi_key = f"{CHEBI_PREFIX}{metabolite[METABOLITE_CHEBI_KEY]}"
                                    positive_chebi_activity.append(
                                        {
                                            chebi_key: [
                                                metabolite[METABOLITE_KEY],
                                                metabolite.get(UTILIZATION_TYPE_TESTED),
                                            ]
                                        }
                                    )

                        elif isinstance(phys_and_metabolism_metabolite_utilization, dict):
                            utilization_activity = phys_and_metabolism_metabolite_utilization.get(
                                UTILIZATION_ACTIVITY
                            )
                            if (
                                utilization_activity == PLUS_SIGN
                                and phys_and_metabolism_metabolite_utilization.get(
                                    METABOLITE_CHEBI_KEY
                                )
                            ):
                                chebi_key = (
                                    f"{CHEBI_PREFIX}"
                                    f"{phys_and_metabolism_metabolite_utilization.get(METABOLITE_CHEBI_KEY)}"
                                )
                                metabolite_value = phys_and_metabolism_metabolite_utilization.get(
                                    METABOLITE_KEY
                                )
                                positive_chebi_activity = [{chebi_key: metabolite_value}]
                        else:
                            print(
                                f"{phys_and_metabolism_metabolite_utilization} data not recorded."
                            )
                        if positive_chebi_activity:
                            meta_util_nodes_to_write = [
                                [k, METABOLITE_CATEGORY, v[0]]
                                + [None] * (len(self.node_header) - 3)
                                for inner_dict in positive_chebi_activity
                                for k, v in inner_dict.items()
                            ]
                            node_writer.writerows(meta_util_nodes_to_write)

                            for inner_dict in positive_chebi_activity:
                                for k, _ in inner_dict.items():
                                    meta_util_edges_to_write = [
                                        [
                                            organism,
                                            NCBI_TO_METABOLITE_UTILIZATION_EDGE,
                                            k,
                                            HAS_PARTICIPANT,
                                            BACDIVE_PREFIX + key,
                                        ]
                                        for organism in species_with_strains
                                    ]
                                    edge_writer.writerows(meta_util_edges_to_write)

                    if phys_and_metabolism_metabolite_production:
                        positive_chebi_production = None
                        if isinstance(phys_and_metabolism_metabolite_production, list):
                            positive_chebi_production = []
                            # no_chebi_production = defaultdict(list)
                            for metabolite in phys_and_metabolism_metabolite_production:
                                if (
                                    METABOLITE_CHEBI_KEY in metabolite
                                    and metabolite.get(PRODUCTION_KEY) == "yes"
                                ):
                                    chebi_key = f"{CHEBI_PREFIX}{metabolite[METABOLITE_CHEBI_KEY]}"
                                    positive_chebi_production.append(
                                        {chebi_key: metabolite[METABOLITE_KEY]}
                                    )
                                # ! NO CURIE associated to metabolite.
                                # if (
                                #     METABOLITE_CHEBI_KEY not in metabolite and metabolite.get(PRODUCTION_KEY) == "yes"
                                # ):
                                #     no_chebi_production.setdefault("NO_CURIE", []).append(metabolite[METABOLITE_KEY])
                                #     positive_chebi_production.append(no_chebi_production)

                        elif isinstance(phys_and_metabolism_metabolite_production, dict):
                            production = phys_and_metabolism_metabolite_production.get(
                                PRODUCTION_KEY
                            )
                            if (
                                production == "yes"
                                and phys_and_metabolism_metabolite_production.get(
                                    METABOLITE_CHEBI_KEY
                                )
                            ):
                                chebi_key = (
                                    f"{CHEBI_PREFIX}"
                                    f"{phys_and_metabolism_metabolite_production.get(METABOLITE_CHEBI_KEY)}"
                                )
                                metabolite_value = phys_and_metabolism_metabolite_production.get(
                                    METABOLITE_KEY
                                )
                                positive_chebi_production = [{chebi_key: metabolite_value}]

                        else:
                            print(f"{phys_and_metabolism_metabolite_production} data not recorded.")

                        if positive_chebi_production:
                            metabolite_production_nodes_to_write = [
                                [k, METABOLITE_CATEGORY, v] + [None] * (len(self.node_header) - 3)
                                for inner_dict in positive_chebi_production
                                for k, v in inner_dict.items()
                            ]
                            node_writer.writerows(metabolite_production_nodes_to_write)

                            for inner_dict in positive_chebi_production:
                                for k, _ in inner_dict.items():
                                    metabolite_production_edges_to_write = [
                                        [
                                            organism,
                                            NCBI_TO_METABOLITE_PRODUCTION_EDGE,
                                            k,
                                            BIOLOGICAL_PROCESS,
                                            BACDIVE_PREFIX + key,
                                        ]
                                        for organism in species_with_strains
                                    ]
                                    edge_writer.writerows(metabolite_production_edges_to_write)

                    if phys_and_metabolism_API:
                        values = self._flatten_to_dicts(list(phys_and_metabolism_API.values()))
                        assay_name = list(phys_and_metabolism_API.keys())[0]
                        assay_name_norm = assay_name.replace(" ", "_")
                        meta_assay = {
                            assay_name_norm + ":" + k
                            for k, v in values[0].items()
                            if v == PLUS_SIGN
                        }

                        if meta_assay:
                            metabolism_nodes_to_write = [
                                [
                                    ASSAY_PREFIX + m.replace(":", "_"),
                                    PHENOTYPIC_CATEGORY,
                                    assay_name + " - " + m.split(":")[-1],
                                ]
                                + [None] * (len(self.node_header) - 3)
                                for m in meta_assay
                                if not m.startswith(ASSAY_PREFIX)
                            ]
                            node_writer.writerows(metabolism_nodes_to_write)

                            metabolism_edges_to_write = [
                                [
                                    ASSAY_PREFIX + m.replace(":", "_"),
                                    ASSAY_TO_NCBI_EDGE,
                                    organism,
                                    ASSESSED_ACTIVITY_RELATIONSHIP,
                                    BACDIVE_PREFIX + key,
                                ]
                                for m in meta_assay
                                if not m.startswith(ASSAY_PREFIX)
                                for organism in species_with_strains
                            ]

                            edge_writer.writerows(metabolism_edges_to_write)

<<<<<<< HEAD
                    # Uncomment and handle isolation_source code
                    all_values = []
                    organism_edge_values = []
                    isolation_source_edges = None
                    if isinstance(isolation_source_categories, list):
                        # if len(isolation_source_categories) > 0:
                        #     import pdb;pdb.set_trace()
                        for category in isolation_source_categories:
                            organism_edge_value = self._get_isolation_edge(category)
                            organism_edge_values.append(organism_edge_value)
                            # Add all values to nodes
                            all_values.extend(category.values())
                            isolation_source_edges = self._get_cat_hierarchy(category)
                    elif isinstance(isolation_source_categories, dict):
                        organism_edge_value = self._get_isolation_edge(isolation_source_categories)
                        organism_edge_values.append(organism_edge_value)
                        # Add all values to nodes
                        all_values.extend(isolation_source_categories.values())
                        isolation_source_edges = self._get_cat_hierarchy(category)

                    #   ! Not using sample type fields for now
=======
                    # Handle isolation_source code
                    # all_values = []
                    # if isinstance(isolation_source_categories, list):
                    #     for category in isolation_source_categories:
                    #         all_values.extend(category.values())
                    # elif isinstance(isolation_source_categories, dict):
                    #     all_values.extend(category.values())
>>>>>>> 9e0179d4
                    # if isinstance(isolation, list):
                    #     for source in isolation:
                    #         if BACDIVE_SAMPLE_TYPE in source.keys():
                    #             all_values.append(source[BACDIVE_SAMPLE_TYPE])
                    # elif isinstance(isolation, dict):
                    #     if BACDIVE_SAMPLE_TYPE in isolation.keys():
                    #         all_values.append(isolation[BACDIVE_SAMPLE_TYPE])
<<<<<<< HEAD
                    # # Set to track unique, case-insensitive values
                    # unique_values = set()
                    # for value in all_values:
                    #     if value not in {BACDIVE_CONDITION_CATEGORY, BACDIVE_OTHER}:
                    #         processed_value = re.sub(
                    #             r"[^a-zA-Z0-9]",
                    #             "_",
                    #             re.sub(r"</?i>", "", value.strip(), flags=re.IGNORECASE)
                    #             .replace("%", "p")
                    #             .replace("°", "d"),
                    #         ).strip("_")
                    #         # Add the processed value to the set in lowercase
                    #         unique_values.add(processed_value.lower())
                    # Convert the set back to a list
                    # all_values = list(unique_values)
                    organism_edge_values = [
                        isol_source.strip().translate(translation_table)
                        for isol_source in organism_edge_values
                    ]
                    all_values = [
                        isol_source.strip().translate(translation_table)
                        for isol_source in all_values
                    ]

                    for isol_source in all_values:
                        node_writer.writerow(
                            [
                                ISOLATION_SOURCE_PREFIX + isol_source,
                                ISOLATION_SOURCE_CATEGORY,
                                isol_source,
                            ]
                            + [None] * (len(self.node_header) - 3)
                        )
                    for isol_source in organism_edge_values:
                        edge_writer.writerows(
                            [
                                [
                                    organism,
                                    NCBI_TO_ISOLATION_SOURCE_EDGE,
                                    ISOLATION_SOURCE_PREFIX + isol_source,
                                    LOCATION_OF,
                                    self.source_name,
                                ]
                                for organism in species_with_strains
                            ]
                        )
                    if isolation_source_edges:
                        isolation_source_edges = [
                            [
                                isol_source.strip().translate(translation_table)
                                for isol_source in sublist
                            ]
                            for sublist in isolation_source_edges
                        ]
                        # Add isolation source hierarchy as edges
                        for pair in isolation_source_edges:
                            edge_writer.writerows(
                                [
                                    [
                                        ISOLATION_SOURCE_PREFIX + pair[0],
                                        SUBCLASS_PREDICATE,
                                        ISOLATION_SOURCE_PREFIX + pair[1],
                                        RDFS_SUBCLASS_OF,
                                        self.source_name,
                                    ]
                                ]
                            )
=======
                    # all_values = [
                    #     value.strip().translate(translation_table).replace(",", "").replace(";", "")
                    #     for value in all_values
                    # ]
                    # all_values = list(
                    #     filter(
                    #         lambda value: value not in {BACDIVE_CONDITION_CATEGORY, BACDIVE_OTHER},
                    #         all_values,
                    #     )
                    # )
                    # all_values = [
                    #     process_and_decode_label(value) for value in all_values if value
                    # ]
                    # for isol_source in all_values:
                    #     node_writer.writerow(
                    #         [ISOLATION_SOURCE_PREFIX + isol_source, ENVIRONMENT_CATEGORY, isol_source]
                    #         + [None] * (len(self.node_header) - 3)
                    #     )
                    #     edge_writer.writerows(
                    #         [
                    #             [
                    #                 organism,
                    #                 NCBI_TO_ISOLATION_SOURCE_EDGE,
                    #                 ISOLATION_SOURCE_PREFIX + isol_source,
                    #                 LOCATION_OF,
                    #                 self.source_name,
                    #             ]
                    #             for organism in species_with_strains
                    #         ]
                    #     )
>>>>>>> 9e0179d4

                    progress.set_description(f"Processing BacDive file: {key}.yaml")
                    # After each iteration, call the update method to advance the progress bar.
                    progress.update()

        drop_duplicates(self.output_node_file, consolidation_columns=[ID_COLUMN, NAME_COLUMN])
        drop_duplicates(self.output_edge_file, consolidation_columns=[OBJECT_ID_COLUMN])<|MERGE_RESOLUTION|>--- conflicted
+++ resolved
@@ -32,10 +32,7 @@
     ASSESSED_ACTIVITY_RELATIONSHIP,
     ATTRIBUTE_CATEGORY,
     BACDIVE_API_BASE_URL,
-<<<<<<< HEAD
     BACDIVE_ENVIRONMENT_CATEGORY,
-=======
->>>>>>> 9e0179d4
     BACDIVE_ID_COLUMN,
     BACDIVE_MAPPING_CAS_RN_ID,
     BACDIVE_MAPPING_CHEBI_ID,
@@ -89,13 +86,11 @@
     ISOLATION_SAMPLING_ENV_INFO,
     ISOLATION_SOURCE_CATEGORIES,
     ISOLATION_SOURCE_CATEGORIES_COLUMN,
-<<<<<<< HEAD
     ISOLATION_SOURCE_CATEGORY,
     ISOLATION_SOURCE_PREFIX,
-=======
->>>>>>> 9e0179d4
     KEYWORDS,
     KEYWORDS_COLUMN,
+    LOCATION_OF,
     LPSN,
     MATCHING_LEVEL,
     MEDIADIVE_REST_API_BASE_URL,
@@ -123,6 +118,7 @@
     NAME_TAX_CLASSIFICATION,
     NCBI_CATEGORY,
     NCBI_TO_ENZYME_EDGE,
+    NCBI_TO_ISOLATION_SOURCE_EDGE,
     NCBI_TO_MEDIUM_EDGE,
     NCBI_TO_METABOLITE_PRODUCTION_EDGE,
     NCBI_TO_METABOLITE_UTILIZATION_EDGE,
@@ -1114,14 +1110,11 @@
 
                             edge_writer.writerows(metabolism_edges_to_write)
 
-<<<<<<< HEAD
                     # Uncomment and handle isolation_source code
                     all_values = []
                     organism_edge_values = []
                     isolation_source_edges = None
                     if isinstance(isolation_source_categories, list):
-                        # if len(isolation_source_categories) > 0:
-                        #     import pdb;pdb.set_trace()
                         for category in isolation_source_categories:
                             organism_edge_value = self._get_isolation_edge(category)
                             organism_edge_values.append(organism_edge_value)
@@ -1136,15 +1129,6 @@
                         isolation_source_edges = self._get_cat_hierarchy(category)
 
                     #   ! Not using sample type fields for now
-=======
-                    # Handle isolation_source code
-                    # all_values = []
-                    # if isinstance(isolation_source_categories, list):
-                    #     for category in isolation_source_categories:
-                    #         all_values.extend(category.values())
-                    # elif isinstance(isolation_source_categories, dict):
-                    #     all_values.extend(category.values())
->>>>>>> 9e0179d4
                     # if isinstance(isolation, list):
                     #     for source in isolation:
                     #         if BACDIVE_SAMPLE_TYPE in source.keys():
@@ -1152,7 +1136,6 @@
                     # elif isinstance(isolation, dict):
                     #     if BACDIVE_SAMPLE_TYPE in isolation.keys():
                     #         all_values.append(isolation[BACDIVE_SAMPLE_TYPE])
-<<<<<<< HEAD
                     # # Set to track unique, case-insensitive values
                     # unique_values = set()
                     # for value in all_values:
@@ -1220,38 +1203,6 @@
                                     ]
                                 ]
                             )
-=======
-                    # all_values = [
-                    #     value.strip().translate(translation_table).replace(",", "").replace(";", "")
-                    #     for value in all_values
-                    # ]
-                    # all_values = list(
-                    #     filter(
-                    #         lambda value: value not in {BACDIVE_CONDITION_CATEGORY, BACDIVE_OTHER},
-                    #         all_values,
-                    #     )
-                    # )
-                    # all_values = [
-                    #     process_and_decode_label(value) for value in all_values if value
-                    # ]
-                    # for isol_source in all_values:
-                    #     node_writer.writerow(
-                    #         [ISOLATION_SOURCE_PREFIX + isol_source, ENVIRONMENT_CATEGORY, isol_source]
-                    #         + [None] * (len(self.node_header) - 3)
-                    #     )
-                    #     edge_writer.writerows(
-                    #         [
-                    #             [
-                    #                 organism,
-                    #                 NCBI_TO_ISOLATION_SOURCE_EDGE,
-                    #                 ISOLATION_SOURCE_PREFIX + isol_source,
-                    #                 LOCATION_OF,
-                    #                 self.source_name,
-                    #             ]
-                    #             for organism in species_with_strains
-                    #         ]
-                    #     )
->>>>>>> 9e0179d4
 
                     progress.set_description(f"Processing BacDive file: {key}.yaml")
                     # After each iteration, call the update method to advance the progress bar.
