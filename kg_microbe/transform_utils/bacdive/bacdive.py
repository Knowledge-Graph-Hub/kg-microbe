"""
BacDive KG transform.

Input: any file in data/raw/ (that was downloaded by placing a URL in incoming.txt/yaml
and running `run.py download`.

Output: transformed data in data/raw/bacdive_strains.json:

Output these two files:
- nodes.tsv
- edges.tsv
"""

import csv
import json
import os
import re
from pathlib import Path
from typing import Optional, Union

import yaml
from oaklib import get_adapter
from tqdm import tqdm

from kg_microbe.transform_utils.constants import (
    ACTIVITY_KEY,
    ANTIBIOGRAM,
    ANTIBIOTIC_RESISTANCE,
    API_X_COLUMN,
    ASSESSED_ACTIVITY_RELATIONSHIP,
    ATTRIBUTE_CATEGORY,
    BACDIVE,
    BACDIVE_API_BASE_URL,
    BACDIVE_ENVIRONMENT_CATEGORY,
    BACDIVE_ID_COLUMN,
    BACDIVE_MAPPING_CAS_RN_ID,
    BACDIVE_MAPPING_CHEBI_ID,
    BACDIVE_MAPPING_EC_ID,
    BACDIVE_MAPPING_ENZYME_LABEL,
    BACDIVE_MAPPING_FILE,
    BACDIVE_MAPPING_KEGG_ID,
    BACDIVE_MAPPING_PSEUDO_ID_COLUMN,
    BACDIVE_MAPPING_SUBSTRATE_LABEL,
    BACDIVE_MEDIUM_DICT,
    BACDIVE_PREFIX,
    BACDIVE_TMP_DIR,
    BIOLOGICAL_PROCESS,
    CAPABLE_OF,
    CATEGORY_COLUMN,
    CELL_MORPHOLOGY,
    CHEBI_KEY,
    CHEBI_PREFIX,
    CLASS,
    COLONY_MORPHOLOGY,
    COMPOUND_PRODUCTION,
    CULTURE_AND_GROWTH_CONDITIONS,
    CULTURE_LINK,
    CULTURE_MEDIUM,
    CULTURE_NAME,
    CURIE_COLUMN,
    CUSTOM_CURIES_YAML_FILE,
    DOMAIN,
    DSM_NUMBER,
    DSM_NUMBER_COLUMN,
    EC_CATEGORY,
    EC_KEY,
    EC_PREFIX,
    ENZYME_TO_ASSAY_EDGE,
    ENZYME_TO_SUBSTRATE_EDGE,
    ENZYMES,
    EXTERNAL_LINKS,
    EXTERNAL_LINKS_CULTURE_NUMBER,
    EXTERNAL_LINKS_CULTURE_NUMBER_COLUMN,
    FAMILY,
    FATTY_ACID_PROFILE,
    FULL_SCIENTIFIC_NAME,
    GENERAL,
    GENERAL_DESCRIPTION,
    GENUS,
    HALOPHILY,
    HAS_PARTICIPANT,
    HAS_PHENOTYPE,
    HAS_PHENOTYPE_PREDICATE,
    ID_COLUMN,
    IS_GROWN_IN,
    ISOLATION,
    ISOLATION_COLUMN,
    ISOLATION_SAMPLING_ENV_INFO,
    ISOLATION_SOURCE_CATEGORIES,
    ISOLATION_SOURCE_CATEGORIES_COLUMN,
    ISOLATION_SOURCE_CATEGORY,
    ISOLATION_SOURCE_PREFIX,
    KEYWORDS,
    KEYWORDS_COLUMN,
    LOCATION_OF,
    LPSN,
    MATCHING_LEVEL,
    MEDIADIVE_MEDIUM_PREFIX,
    MEDIADIVE_REST_API_BASE_URL,
    MEDIADIVE_URL_COLUMN,
    MEDIUM_CATEGORY,
    MEDIUM_ID_COLUMN,
    MEDIUM_KEY,
    MEDIUM_LABEL_COLUMN,
    MEDIUM_URL_COLUMN,
    METABOLITE_CATEGORY,
    METABOLITE_CHEBI_KEY,
    METABOLITE_KEY,
    METABOLITE_MAPPING_FILE,
    METABOLITE_PRODUCTION,
    METABOLITE_TESTS,
    METABOLITE_UTILIZATION,
    MORPHOLOGY,
    MORPHOLOGY_CELL_MORPHOLOGY_COLUMN,
    MORPHOLOGY_COLONY_MORPHOLOGY_COLUMN,
    MORPHOLOGY_MULTICELLULAR_MORPHOLOGY_COLUMN,
    MORPHOLOGY_MULTIMEDIA_COLUMN,
    MORPHOLOGY_PIGMENTATION_COLUMN,
    MULTICELLULAR_MORPHOLOGY,
    MULTIMEDIA,
    MUREIN,
    NAME_COLUMN,
    NAME_TAX_CLASSIFICATION,
    NCBI_CATEGORY,
    NCBI_TO_ISOLATION_SOURCE_EDGE,
    NCBI_TO_MEDIUM_EDGE,
    NCBI_TO_METABOLITE_RESISTANCE_EDGE,
    NCBI_TO_METABOLITE_SENSITIVITY_EDGE,
    NCBITAXON_DESCRIPTION_COLUMN,
    NCBITAXON_ID,
    NCBITAXON_ID_COLUMN,
    NCBITAXON_PREFIX,
    NCBITAXON_SOURCE,
    NUTRITION_TYPE,
    OBJECT_ID_COLUMN,
    OBSERVATION,
    ORDER,
    OXYGEN_TOLERANCE,
    PARTICIPATES_IN,
    PHENOTYPIC_CATEGORY,
    PHYLUM,
    PHYSIOLOGY_AND_METABOLISM,
    PIGMENTATION,
    PREDICATE_COLUMN,
    PRODUCTION_KEY,
    RDFS_SUBCLASS_OF,
    RESISTANCE_KEY,
    RISK_ASSESSMENT,
    RISK_ASSESSMENT_COLUMN,
    SAFETY_INFO,
    SENSITIVITY_KEY,
    SPECIES,
    SPORE_FORMATION,
    STRAIN,
    STRAIN_DESIGNATION,
    STRAIN_PREFIX,
    SUBCLASS_PREDICATE,
    SUBSTRATE_CATEGORY,
    SUBSTRATE_TO_ASSAY_EDGE,
    SYNONYM,
    SYNONYMS,
    TOLERANCE,
    TRANSLATION_TABLE_FOR_IDS,
    TRANSLATION_TABLE_FOR_LABELS,
    TYPE_STRAIN,
    UTILIZATION_ACTIVITY,
    UTILIZATION_TYPE_TESTED,
)
from kg_microbe.transform_utils.transform import Transform
from kg_microbe.utils.dummy_tqdm import DummyTqdm
from kg_microbe.utils.mapping_file_utils import (
    _build_metpo_tree,
    load_assay_kit_mappings,
    load_metpo_enzyme_mappings,
    load_metpo_mappings,
    load_metpo_metabolite_production_mappings,
    load_metpo_metabolite_utilization_mappings,
    uri_to_curie,
)
from kg_microbe.utils.oak_utils import get_label, search_by_label
from kg_microbe.utils.pandas_utils import drop_duplicates
from kg_microbe.utils.string_coding import remove_nextlines

# Anitibiotic resistance
if Path(METABOLITE_MAPPING_FILE).is_file():
    with open(METABOLITE_MAPPING_FILE, "r") as f:
        METABOLITE_MAP = json.load(f)
else:
    METABOLITE_MAP = {}


class BacDiveTransform(Transform):

    """Template for how the transform class would be designed."""

    def __init__(
        self,
        input_dir: Optional[Path] = None,
        output_dir: Optional[Path] = None,
    ):
        """Instantiate part."""
        source_name = BACDIVE
        super().__init__(source_name, input_dir, output_dir)
        self.ncbi_impl = get_adapter(f"sqlite:{NCBITAXON_SOURCE}")
        self.bacdive_metpo_mappings = load_metpo_mappings("bacdive keyword synonym")
        self.bacdive_metpo_tree = _build_metpo_tree()
        self.metpo_metabolite_utilization_mappings = load_metpo_metabolite_utilization_mappings()
        self.metpo_metabolite_production_mappings = load_metpo_metabolite_production_mappings()
        self.metpo_enzyme_mappings = load_metpo_enzyme_mappings()
        self.assay_kit_mappings = load_assay_kit_mappings()

    def _extract_value_from_json_path(self, record: dict, json_path: str):
        """
        Extract values from a BacDive record using a JSON path.

        :param record: The BacDive record dictionary
        :param json_path: Dot-separated path like "Physiology and metabolism.oxygen tolerance.oxygen tolerance"
        :return: List of extracted values (empty list if path not found)
        """
        parts = json_path.split(".")
        current = record

        # Traverse the path
        for part in parts:
            if isinstance(current, dict):
                current = current.get(part)
                if current is None:
                    return []
            else:
                return []

        # Handle the final value
        if isinstance(current, list):
            # If it's a list of dicts, extract the last key from path from each dict
            result = []
            last_key = parts[-1]
            for item in current:
                if isinstance(item, dict):
                    value = item.get(last_key)
                    if value:
                        result.append(str(value).strip())
                elif item:
                    result.append(str(item).strip())
            return result
        elif isinstance(current, dict):
            # If it's a dict, extract the value using the last part of the path
            last_key = parts[-1]
            value = current.get(last_key)
            if value:
                return [str(value).strip()]
            return []
        elif current is not None:
            # It's a scalar value
            return [str(current).strip()]
        else:
            return []

    def _process_phenotype_by_metpo_parent(
<<<<<<< HEAD
        self,
        record: dict,
        parent_iri: str,
        species_with_strains: list,
        key: str,
        node_writer,
        edge_writer,
=======
        self, record: dict, parent_iri: str, organism_id: str, key: str, node_writer, edge_writer
>>>>>>> 6451f20b
    ):
        """
        Process phenotype data using METPO tree parent node to extract values dynamically.

        :param record: The BacDive record dictionary
        :param parent_iri: The METPO IRI of the parent node (e.g., "METPO:1000601" for oxygen preference)
        :param organism_id: Strain ID to create edges for
        :param key: BacDive ID for provenance
        :param node_writer: CSV writer for nodes
        :param edge_writer: CSV writer for edges
        """
        parent_node = self.bacdive_metpo_tree.get(parent_iri)
        if not parent_node or not parent_node.bacdive_json_paths:
            return

        for json_path in parent_node.bacdive_json_paths:
            extracted_values = self._extract_value_from_json_path(record, json_path)

            for extracted_value in extracted_values:
                if not extracted_value:
                    continue

                # Try to find a mapping for this value
                metpo_mapping = self.bacdive_metpo_mappings.get(extracted_value.strip(), None)
                if metpo_mapping:
                    # Use METPO term
                    node_id = metpo_mapping["curie"]
                    label = metpo_mapping["label"]
                    category_url = metpo_mapping.get("inferred_category", PHENOTYPIC_CATEGORY)
                    predicate_biolink = metpo_mapping.get("predicate_biolink_equivalent", "")

                    # convert category URL to CURIE in nodes.tsv (KGX transform output)
                    if category_url:
                        category = uri_to_curie(category_url)
                    else:
                        category = "biolink:PhenotypicQuality"  # fallback default

                    # fallback: if no biolink equivalent use `biolink:has_phenotype`
                    if predicate_biolink:
                        predicate = uri_to_curie(predicate_biolink)
                    else:
                        predicate = HAS_PHENOTYPE_PREDICATE

                    # Write node
                    node_writer.writerow(
                        [node_id, category, label] + [None] * (len(self.node_header) - 3)
                    )

                    # Write edge from organism to phenotype
                    edge_writer.writerow(
                        [
                            organism_id,
                            predicate,
                            node_id,
                            HAS_PHENOTYPE,
                            BACDIVE_PREFIX + key,
                        ]
                    )

    def _build_keyword_map_from_record(self, record: dict, custom_curie_data: dict):
        """
        Build a keyword map for a specific BacDive record by extracting values from JSON paths.

        :param record: The BacDive record dictionary
        :param custom_curie_data: Custom CURIE data from YAML file
        :return: Dictionary mapping keywords to METPO information
        """
        # Start with the custom curie data (for non-METPO mappings)
        keyword_map = {
            second_level_key: nested_data
            for first_level_value in custom_curie_data.values()
            for second_level_key, nested_data in first_level_value.items()
        }

        # Add METPO mappings from bacdive_metpo_mappings
        for bacdive_label, mapping in self.bacdive_metpo_mappings.items():
            # use biolink_equivalent URL from METPO tree traversal or fallback to default
            category_url = mapping.get("inferred_category", "")
            predicate_biolink = mapping.get("predicate_biolink_equivalent", "")

            # Convert category URL to CURIE
            if category_url:
                category = uri_to_curie(category_url)
            else:
                category = "biolink:PhenotypicQuality"  # fallback default

            # fallback: if no biolink equivalent use `biolink:has_phenotype`
            if predicate_biolink:
                predicate = uri_to_curie(predicate_biolink)
            else:
                predicate = "biolink:has_phenotype"

            keyword_map[bacdive_label] = {
                "category": category,
                "predicate": predicate,
                "curie": mapping["curie"],
                "name": mapping["label"],
            }

        # Now traverse the tree to find nodes with JSON paths and extract values from this record
        for node in self.bacdive_metpo_tree.values():
            if node.bacdive_json_paths:
                # This node has JSON paths - extract values from the record
                for json_path in node.bacdive_json_paths:
                    extracted_values = self._extract_value_from_json_path(record, json_path)

                    # For each extracted value, find matching child nodes with that synonym
                    for value in extracted_values:
                        # Normalize the value for lookup
                        normalized_value = value.lower().replace(" ", "_").replace("-", "_")

                        # Check if this value matches any synonyms in child nodes
                        for child in node.children:
                            if value in child.synonyms:
                                # Found a match - add to keyword_map using normalized key
                                if normalized_value not in keyword_map:
                                    # Find the mapping by searching for a synonym that matches this value
                                    found_mapping = False
                                    for _syn, map_info in self.bacdive_metpo_mappings.items():
                                        if map_info["curie"] == child.iri:
                                            category_url = map_info.get("inferred_category", "")
                                            predicate_biolink = map_info.get(
                                                "predicate_biolink_equivalent", ""
                                            )

                                            # Convert category URL to CURIE
                                            if category_url:
                                                category = uri_to_curie(category_url)
                                            else:
                                                category = "biolink:PhenotypicQuality"

                                            predicate = (
                                                uri_to_curie(predicate_biolink)
                                                if predicate_biolink
                                                else "biolink:has_phenotype"
                                            )

                                            keyword_map[normalized_value] = {
                                                "category": category,
                                                "predicate": predicate,
                                                "curie": child.iri,
                                                "name": child.label,
                                            }
                                            found_mapping = True
                                            break

                                    # If not found in mappings, create a basic entry
                                    if not found_mapping and child.iri:
                                        keyword_map[normalized_value] = {
                                            "category": "biolink:PhenotypicQuality",
                                            "predicate": "biolink:has_phenotype",
                                            "curie": child.iri,
                                            "name": child.label,
                                        }

        return keyword_map

    def _flatten_to_dicts(self, obj):
        if isinstance(obj, dict):
            # If it's a dictionary, return it in a list
            return [obj]
        elif isinstance(obj, list):
            # If it's a list, iterate over its elements
            dicts = []
            for item in obj:
                # Recursively flatten each item and extend the result list
                dicts.extend(self._flatten_to_dicts(item))
            return dicts
        else:
            # If it's neither a list nor a dictionary, return an empty list
            return []

    def _get_substrate_id(self, record):
        # Check for 'CHEBI_ID' first
        if record.get(BACDIVE_MAPPING_CHEBI_ID):
            return record[BACDIVE_MAPPING_CHEBI_ID]

        # If 'CHEBI_ID' is empty or not present, check 'KEGG_ID'
        if record.get(BACDIVE_MAPPING_KEGG_ID):
            return record[BACDIVE_MAPPING_KEGG_ID]

        # If 'KEGG_ID' is empty or not present, check 'CAS_RN_ID'
        if record.get(BACDIVE_MAPPING_CAS_RN_ID):
            return record[BACDIVE_MAPPING_CAS_RN_ID]

        # If none are present, return None or an appropriate default value
        return None

    def _get_enzyme_id(self, record):
        # Check for 'EC_ID' first
        if record.get(BACDIVE_MAPPING_EC_ID):
            return record[BACDIVE_MAPPING_EC_ID]

        # If none are present, return None or an appropriate default value
        return None

    def _get_isolation_edge(self, cat_dictionary):
        """Return the lowest level environment from categories."""
        # Replace keys with integers
        numbered_dict = {
            int(key.replace(BACDIVE_ENVIRONMENT_CATEGORY, "")): value
            for key, value in cat_dictionary.items()
        }
        # Get value with highest category integer
        val = numbered_dict[max(numbered_dict.keys())]

        return val

    def _get_cat_hierarchy(self, cat_dictionary):
        """Return the lowest level environment from categories."""
        edge_pairs = []

        # Replace keys with integers
        numbered_dict = {
            int(key.replace(BACDIVE_ENVIRONMENT_CATEGORY, "")): value
            for key, value in cat_dictionary.items()
        }
        # Sort keys in descending order
        sorted_keys = sorted(numbered_dict.keys(), reverse=True)
        for i in range(len(sorted_keys) - 1):
            key1 = sorted_keys[i]
            key2 = sorted_keys[i + 1]
            edge_pairs.append([numbered_dict[key1], numbered_dict[key2]])

        return edge_pairs

    def _process_antibiotic_resistance(self, item, organism_id: str, key):
        chebi_key = CHEBI_PREFIX + str(item[CHEBI_KEY])
        METABOLITE_MAP[chebi_key] = (
            item[METABOLITE_KEY] if not METABOLITE_MAP.get(chebi_key) else METABOLITE_MAP[chebi_key]
        )

        if item.get(RESISTANCE_KEY) == "yes":
            antibiotic_predicate = NCBI_TO_METABOLITE_RESISTANCE_EDGE
        elif item.get(SENSITIVITY_KEY) == "yes":
            antibiotic_predicate = NCBI_TO_METABOLITE_SENSITIVITY_EDGE
        else:
            antibiotic_predicate = None

        if antibiotic_predicate:
            self.ar_nodes_data_to_write.append(
                [
                    chebi_key,
                    METABOLITE_CATEGORY,
                    item[METABOLITE_KEY],
                ]
                + [None] * (len(self.node_header) - 3)
            )
            # Create edge from organism to metabolite
            self.ar_edges_data_to_write.append(
                [
                    organism_id,
                    antibiotic_predicate,
                    chebi_key,
                    None,
                    BACDIVE_PREFIX + key,
                ]
            )

    def _process_metabolites(self, dictionary, organism_id: str, key, node_writer, edge_writer):
        """
        Process a single antibiotic dictionary entry.

        Maps medium label -> node, and antibiotic name -> node, plus the appropriate edges.
        Includes debug print statements showing exactly which nodes and edges are written.
        Now uses numeric thresholds:
        * < 10 => NCBI_TO_METABOLITE_RESISTANCE_EDGE
        * > 30 => NCBI_TO_METABOLITE_SENSITIVITY_EDGE.
        """

        def parse_numeric_value(value_str: str) -> float:
            """
            Parse the antibiotic value string and return a single float.

            Handles strings like "30", "42-44", ">50". For ranges, returns the mean.
            For '>50', parses as 50. If parsing fails, returns None.
            """
            value_str = value_str.strip()
            if not value_str:
                return None
            # Case: range "42-44"
            if "-" in value_str and not value_str.startswith(">"):
                try:
                    lo, hi = value_str.split("-")
                    return (float(lo) + float(hi)) / 2
                except ValueError:
                    return None
            # Case: strictly ">" notation, e.g. ">50"
            if value_str.startswith(">"):
                # parse remainder
                try:
                    val = float(value_str[1:])
                    return val  # If you want to treat >50 as "50" or "50.1" is up to you
                except ValueError:
                    return None
            # Case: single numeric "30"
            try:
                return float(value_str)
            except ValueError:
                return None

        # print(f"\n--- DEBUG: Entering _process_metabolites ---")
        # print(f"Dictionary contents:\n{dictionary}\n")

        # 1) Handle 'medium' label
        medium_label = dictionary.get(MEDIUM_KEY)
        if medium_label:
            medium_id = (
                MEDIADIVE_MEDIUM_PREFIX + medium_label.replace(" ", "_").replace("-", "_").lower()
            )
            #    print(f"--> Found medium_label: '{medium_label}' => medium_id: '{medium_id}'")
            node_row = [
                medium_id,
                METABOLITE_CATEGORY,
                medium_label,
            ] + [
                None
            ] * (len(self.node_header) - 3)
            # print(f"    Writing node row for MEDIADIVE_MEDIUM_PREFIX{node_row}")
            node_writer.writerow(node_row)
        # else:
        #    print("--> No medium label found in this dictionary.")

        # 2) Map items in 'dictionary' to METABOLITE_MAP
        #    (K = antibiotic key, V = numeric/range/'>' string, e.g. "30-32")
        metabolites_with_curies = {
            k: v for k, v in dictionary.items() if k in METABOLITE_MAP.values()
        }
        if metabolites_with_curies:
            #    print(f"--> Found {len(metabolites_with_curies)} items that match METABOLITE_MAP.values():")
            for k, v in metabolites_with_curies.items():
                #        print(f"    {k} => {v}")
                numeric_val = parse_numeric_value(v)
                #        print(f"    numeric_val = {numeric_val}")

                # Determine whether it indicates resistance (<10) or sensitivity (>30)
                if numeric_val is not None and numeric_val < 15:
                    antibiotic_predicate = NCBI_TO_METABOLITE_RESISTANCE_EDGE
                elif numeric_val is not None and numeric_val > 25:
                    antibiotic_predicate = NCBI_TO_METABOLITE_SENSITIVITY_EDGE
                else:
                    # No edge if between 10 and 30 (inclusive)
                    antibiotic_predicate = None

                # Reverse lookup: which METABOLITE_MAP key gave us K?
                metabolite_id = [key_ for key_, value_ in METABOLITE_MAP.items() if value_ == k][0]
                #        print(f"    antibiotic_predicate = {antibiotic_predicate}")
                #        print(f"    metabolite_id = {metabolite_id}")

                # If there's a valid predicate and ID, write node & edge
                if antibiotic_predicate and metabolite_id:
                    node_row = [
                        metabolite_id,
                        METABOLITE_CATEGORY,
                        k,
                    ] + [
                        None
                    ] * (len(self.node_header) - 3)
                    #            print(f"    Writing node row for antibiotic: {node_row}")
                    node_writer.writerow(node_row)

                    # Create edge from organism to metabolite
                    edge_row = [
                        organism_id,
                        antibiotic_predicate,
                        metabolite_id,
                        None,
                        BACDIVE_PREFIX + key,
                    ]
                    #            print(f"    Writing edge row for antibiotic: {edge_row}")
                    edge_writer.writerow(edge_row)
        #        else:
        #            print("    ==> No edge created (value in [10..30] range or parse failed).")
        # else:
        #    print("--> No matching antibiotics found in METABOLITE_MAP for this dictionary.")

        # print("--- DEBUG: Exiting _process_metabolites ---\n")

    def _process_medium(self, dictionary, organism_id: str, key, edge_writer):
        medium_label = dictionary.get(MEDIUM_KEY)
        if medium_label:
            medium_id = (
                MEDIADIVE_MEDIUM_PREFIX + medium_label.replace(" ", "_").replace("-", "_").lower()
            )
            # Create edge from organism to medium
            edge_writer.writerow(
                [
                    organism_id,
                    NCBI_TO_MEDIUM_EDGE,
                    medium_id,
                    IS_GROWN_IN,
                    BACDIVE_PREFIX + key,
                ]
            )

    def _process_pathogenicity(
        self, record: dict, organism_id: str, key: str, node_writer, edge_writer
    ):
        """
        Process pathogenicity information from Safety information.risk assessment.

        Extracts pathogenicity for human, animal, and plant from the risk_assessment
        field. The values can be "yes" or "yes, in single cases".

        :param record: The BacDive record dictionary
        :param organism_id: Strain ID to create edges for
        :param key: BacDive ID for provenance
        :param node_writer: CSV writer for nodes
        :param edge_writer: CSV writer for edges
        """
        # Define pathogenicity mappings: JSON key -> (node_id, label)
        pathogenicity_mappings = {
            "pathogenicity human": ("METPO:1004004", "human pathogen"),
            "pathogenicity animal": ("METPO:1004002", "animal pathogen"),
            "pathogenicity plant": ("METPO:1004003", "plant pathogen"),
        }

        # Get risk assessment data
        safety_info = record.get(SAFETY_INFO, {})
        risk_assessment = safety_info.get(RISK_ASSESSMENT)

        if not risk_assessment:
            return

        # Normalize to list (can be dict or list)
        if isinstance(risk_assessment, dict):
            risk_assessment_list = [risk_assessment]
        elif isinstance(risk_assessment, list):
            risk_assessment_list = risk_assessment
        else:
            return

        # Track which pathogenicity types we've already processed to avoid duplicates
        processed_pathogenicity = set()

        for assessment in risk_assessment_list:
            if not isinstance(assessment, dict):
                continue

            for pathogen_key, (node_id, label) in pathogenicity_mappings.items():
                pathogen_value = assessment.get(pathogen_key)

                # Check for positive pathogenicity values
                if pathogen_value and pathogen_value.lower() in ["yes", "yes, in single cases"]:
                    # Skip if already processed this pathogenicity type
                    if pathogen_key in processed_pathogenicity:
                        continue
                    processed_pathogenicity.add(pathogen_key)

                    # Write node
                    node_writer.writerow(
                        [node_id, PHENOTYPIC_CATEGORY, label] + [None] * (len(self.node_header) - 3)
                    )

                    # Write edge from organism to pathogenicity phenotype
                    edge_writer.writerow(
                        [
                            organism_id,
                            HAS_PHENOTYPE_PREDICATE,
                            node_id,
                            HAS_PHENOTYPE,
                            BACDIVE_PREFIX + key,
                        ]
                    )

    def run(self, data_file: Union[Optional[Path], Optional[str]] = None, show_status: bool = True):
        """Run the transformation."""
        # replace with downloaded data filename for this source
        input_file = os.path.join(self.input_base_dir, "bacdive_strains.json")  # must exist already
        # Read the JSON file into the variable input_json
        with open(input_file, "r") as f:
            input_json = json.load(f)

        # Detect format and convert to consistent format
        # Old format: dict with string keys, New format: list of dicts
        if isinstance(input_json, dict):
            # Old format: convert dict values to list
            input_json = list(input_json.values())
        elif isinstance(input_json, list):
            # New format: already a list, use as-is
            pass
        else:
            raise ValueError(
                f"Unexpected JSON format: expected dict or list, got {type(input_json)}"
            )

        translation_table_for_ids = str.maketrans(TRANSLATION_TABLE_FOR_IDS)
        translation_table_for_labels = str.maketrans(TRANSLATION_TABLE_FOR_LABELS)

        # Track non-matching media links
        non_matching_media_links = set()

        COLUMN_NAMES = [
            BACDIVE_ID_COLUMN,
            DSM_NUMBER_COLUMN,
            EXTERNAL_LINKS_CULTURE_NUMBER_COLUMN,
            NCBITAXON_ID_COLUMN,
            NCBITAXON_DESCRIPTION_COLUMN,
            KEYWORDS_COLUMN,
            MEDIUM_ID_COLUMN,
            MEDIUM_LABEL_COLUMN,
            MEDIUM_URL_COLUMN,
            MEDIADIVE_URL_COLUMN,
            ISOLATION_COLUMN,
            ISOLATION_SOURCE_CATEGORIES_COLUMN,
            MORPHOLOGY_MULTIMEDIA_COLUMN,
            MORPHOLOGY_MULTICELLULAR_MORPHOLOGY_COLUMN,
            MORPHOLOGY_COLONY_MORPHOLOGY_COLUMN,
            MORPHOLOGY_CELL_MORPHOLOGY_COLUMN,
            MORPHOLOGY_PIGMENTATION_COLUMN,
            RISK_ASSESSMENT_COLUMN,
        ]

        PHYS_AND_META_COL_NAMES = [
            BACDIVE_ID_COLUMN,
            OBSERVATION,
            ENZYMES,
            METABOLITE_UTILIZATION,
            METABOLITE_PRODUCTION,
            METABOLITE_TESTS,
            API_X_COLUMN,
            OXYGEN_TOLERANCE,
            SPORE_FORMATION,
            HALOPHILY,
            ANTIBIOTIC_RESISTANCE,
            MUREIN,
            COMPOUND_PRODUCTION,
            FATTY_ACID_PROFILE,
            TOLERANCE,
            ANTIBIOGRAM,
            NUTRITION_TYPE,
        ]

        NAME_TAX_CLASSIFICATION_COL_NAMES = [
            BACDIVE_ID_COLUMN,
            NCBITAXON_ID_COLUMN,
            DOMAIN,
            PHYLUM,
            CLASS,
            ORDER,
            FAMILY,
            GENUS,
            SPECIES,
            FULL_SCIENTIFIC_NAME,
            STRAIN_DESIGNATION,
            TYPE_STRAIN,
            SYNONYMS,
            LPSN,
        ]

        # make directory in data/transformed
        os.makedirs(self.output_dir, exist_ok=True)

        with (
            open(str(BACDIVE_TMP_DIR / "bacdive.tsv"), "w") as tsvfile_1,
            open(str(BACDIVE_TMP_DIR / "bacdive_physiology_metabolism.tsv"), "w") as tsvfile_2,
            open(str(BACDIVE_TMP_DIR / BACDIVE_MAPPING_FILE), "r") as tsvfile_3,
            open(str(BACDIVE_TMP_DIR / "bacdive_name_tax_classification.tsv"), "w") as tsvfile_4,
            open(self.output_node_file, "w") as node,
            open(self.output_edge_file, "w") as edge,
            open(CUSTOM_CURIES_YAML_FILE, "r") as cc_file,
        ):
            writer = csv.writer(tsvfile_1, delimiter="\t")
            # Write the column names to the output file
            writer.writerow(COLUMN_NAMES)
            writer_2 = csv.writer(tsvfile_2, delimiter="\t")
            writer_2.writerow(PHYS_AND_META_COL_NAMES)
            writer_3 = csv.writer(tsvfile_4, delimiter="\t")
            writer_3.writerow(NAME_TAX_CLASSIFICATION_COL_NAMES)

            node_writer = csv.writer(node, delimiter="\t")
            node_writer.writerow(self.node_header)
            edge_writer = csv.writer(edge, delimiter="\t")
            edge_writer.writerow(self.edge_header)

            custom_curie_data = yaml.safe_load(cc_file)
            bacdive_mappings_list_of_dicts = list(csv.DictReader(tsvfile_3, delimiter="\t"))

            # ! BacDive Mapping file processing.
            # Nodes to be written to the node file.
            # Get substrate from the bacdive mapping file
            assay_nodes_to_write = []
            # Edges to be written to the edge file.
            assay_edges_to_write = []
            for assay in bacdive_mappings_list_of_dicts:
                # enzyme to assay edge.
                ec_id = self._get_enzyme_id(assay)
                if ec_id:
                    assay_nodes_to_write.append(
                        [
                            ec_id,
                            EC_CATEGORY,
                            assay[BACDIVE_MAPPING_ENZYME_LABEL],
                        ]
                        + [None] * (len(self.node_header) - 3)
                    )
                    assay_edges_to_write.append(
                        [
                            ec_id,
                            ENZYME_TO_ASSAY_EDGE,
                            assay[BACDIVE_MAPPING_PSEUDO_ID_COLUMN],
                            ASSESSED_ACTIVITY_RELATIONSHIP,
                            BACDIVE_MAPPING_FILE,
                        ]
                    )
                # substrate to assay edge.
                substrate_id = self._get_substrate_id(assay)
                if substrate_id:
                    assay_nodes_to_write.append(
                        [
                            substrate_id,
                            SUBSTRATE_CATEGORY,
                            assay[BACDIVE_MAPPING_SUBSTRATE_LABEL],
                        ]
                        + [None] * (len(self.node_header) - 3)
                    )
                    assay_edges_to_write.append(
                        [
                            substrate_id,
                            SUBSTRATE_TO_ASSAY_EDGE,
                            assay[BACDIVE_MAPPING_PSEUDO_ID_COLUMN],
                            PARTICIPATES_IN,
                            BACDIVE_MAPPING_FILE,
                        ]
                    )
                # substrate to enzyme edge
                if ec_id and substrate_id:
                    assay_edges_to_write.append(
                        [
                            ec_id,
                            ENZYME_TO_SUBSTRATE_EDGE,
                            substrate_id,
                            PARTICIPATES_IN,
                            BACDIVE_MAPPING_FILE,
                        ]
                    )
                if assay_edges_to_write:
                    edge_writer.writerows(assay_edges_to_write)
                if assay_nodes_to_write:
                    node_writer.writerows(assay_nodes_to_write)

            progress_class = tqdm if show_status else DummyTqdm
            with progress_class(total=len(input_json) + 1, desc="Processing files") as progress:
                for index, value in enumerate(input_json):
                    # Build keyword_map for this specific record using JSON paths
                    keyword_map = self._build_keyword_map_from_record(value, custom_curie_data)
                    # * Uncomment this block ONLY if you want to view the split *******
                    # * contents of the JSON file source into YAML files.
                    # import yaml
                    # from kg_microbe.transform_utils.constants import BACDIVE_YAML_DIR
                    # fn: Path = Path(str(BACDIVE_YAML_DIR / key) + ".yaml")
                    # if not fn.is_file():
                    #     with open(str(fn), "w") as outfile:
                    #         yaml.dump(value, outfile)
                    # *******************************************************************

                    # Get "General" information
                    general_info = value.get(GENERAL, {})

                    # Extract BacDive-ID from the new format, fallback to index if not found
                    bacdive_id = general_info.get("BacDive-ID", index)
                    key = str(bacdive_id)

                    dsm_number = general_info.get(DSM_NUMBER)
                    external_links = value.get(EXTERNAL_LINKS, {})
                    culture_number_from_external_links = None
                    isolation = value.get(ISOLATION_SAMPLING_ENV_INFO, {}).get(ISOLATION)
                    isolation_source_categories = value.get(ISOLATION_SAMPLING_ENV_INFO, {}).get(
                        ISOLATION_SOURCE_CATEGORIES, []
                    )

                    morphology_multimedia = value.get(MORPHOLOGY, {}).get(MULTIMEDIA)
                    morphology_multicellular = value.get(MORPHOLOGY, {}).get(
                        MULTICELLULAR_MORPHOLOGY
                    )
                    morphology_colony = value.get(MORPHOLOGY, {}).get(COLONY_MORPHOLOGY)
                    morphology_cell = value.get(MORPHOLOGY, {}).get(CELL_MORPHOLOGY)
                    morphology_pigmentation = value.get(MORPHOLOGY, {}).get(PIGMENTATION)
                    phys_and_metabolism_observation = value.get(PHYSIOLOGY_AND_METABOLISM, {}).get(
                        OBSERVATION
                    )
                    phys_and_metabolism_enzymes = value.get(PHYSIOLOGY_AND_METABOLISM, {}).get(
                        ENZYMES
                    )
                    name_tax_classification = value.get(NAME_TAX_CLASSIFICATION, {})

                    phys_and_metabolism_metabolite_utilization = value.get(
                        PHYSIOLOGY_AND_METABOLISM, {}
                    ).get(METABOLITE_UTILIZATION)
                    phys_and_metabolism_metabolite_production = value.get(
                        PHYSIOLOGY_AND_METABOLISM, {}
                    ).get(METABOLITE_PRODUCTION)
                    phys_and_metabolism_metabolite_tests = value.get(
                        PHYSIOLOGY_AND_METABOLISM, {}
                    ).get(METABOLITE_TESTS)
                    phys_and_metabolism_API = (
                        {
                            k: v
                            for k, v in value.get(PHYSIOLOGY_AND_METABOLISM, {}).items()
                            if k.startswith("API ")
                        }
                        if any(
                            k.startswith("API ") for k in value.get(PHYSIOLOGY_AND_METABOLISM, {})
                        )
                        else None
                    )
                    phys_and_metabolism_oxygen_tolerance = value.get(
                        PHYSIOLOGY_AND_METABOLISM, {}
                    ).get(OXYGEN_TOLERANCE)
                    phys_and_metabolism_spore_formation = value.get(
                        PHYSIOLOGY_AND_METABOLISM, {}
                    ).get(SPORE_FORMATION)
                    phys_and_metabolism_halophily = value.get(PHYSIOLOGY_AND_METABOLISM, {}).get(
                        HALOPHILY
                    )
                    phys_and_metabolism_antibiotic_resistance = value.get(
                        PHYSIOLOGY_AND_METABOLISM, {}
                    ).get(ANTIBIOTIC_RESISTANCE)
                    phys_and_metabolism_murein_type = value.get(PHYSIOLOGY_AND_METABOLISM, {}).get(
                        MUREIN
                    )
                    phys_and_metabolism_compound_production = value.get(
                        PHYSIOLOGY_AND_METABOLISM, {}
                    ).get(COMPOUND_PRODUCTION)
                    phys_and_metabolism_fatty_acid_profile = value.get(
                        PHYSIOLOGY_AND_METABOLISM, {}
                    ).get(FATTY_ACID_PROFILE)
                    phys_and_metabolism_tolerance = value.get(PHYSIOLOGY_AND_METABOLISM, {}).get(
                        TOLERANCE
                    )
                    phys_and_metabolism_antibiogram = value.get(PHYSIOLOGY_AND_METABOLISM, {}).get(
                        ANTIBIOGRAM
                    )
                    phys_and_metabolism_nutrition_type = value.get(
                        PHYSIOLOGY_AND_METABOLISM, {}
                    ).get(NUTRITION_TYPE)

                    risk_assessment = value.get(SAFETY_INFO, {}).get(RISK_ASSESSMENT)

                    if EXTERNAL_LINKS_CULTURE_NUMBER in external_links:
                        culture_number_from_external_links = (
                            external_links[EXTERNAL_LINKS_CULTURE_NUMBER] or ""
                        ).split(",")
                        culture_number_translation_table = str.maketrans("", "", '()"')
                        culture_number_from_external_links = [
                            culture_number.translate(culture_number_translation_table)
                            .replace('""', "")
                            .strip()
                            for culture_number in culture_number_from_external_links
                        ]

                        if dsm_number is None:
                            dsm_number = next(
                                (
                                    re.search(r"DSM (\d+)", item).group(1)
                                    for item in culture_number_from_external_links
                                    if re.search(r"DSM (\d+)", item)
                                ),
                                None,
                            )

                    # SUBJECT part
                    ncbitaxon_id = None
                    ncbi_label = None
                    ncbi_description = None

                    if NCBITAXON_ID in general_info:
                        if isinstance(general_info[NCBITAXON_ID], list):
                            # Find the best NCBITaxon match (prefer strain-level, fall back to species-level)
                            selected_ncbi = next(
                                (
                                    ncbi
                                    for ncbi in general_info[NCBITAXON_ID]
                                    if MATCHING_LEVEL in ncbi
                                    and (
                                        ncbi[MATCHING_LEVEL] == STRAIN
                                        or (
                                            ncbi[MATCHING_LEVEL] == SPECIES
                                            and not any(
                                                ncbi_temp[MATCHING_LEVEL] == STRAIN
                                                for ncbi_temp in general_info[NCBITAXON_ID]
                                            )
                                        )
                                    )
                                ),
                                None,
                            )
                            if selected_ncbi is not None:
                                ncbitaxon_id = NCBITAXON_PREFIX + str(selected_ncbi[NCBITAXON_ID])
                        else:
                            ncbitaxon_id = NCBITAXON_PREFIX + str(
                                general_info[NCBITAXON_ID][NCBITAXON_ID]
                            )
                        ncbi_description = general_info.get(GENERAL_DESCRIPTION, "")
                        ncbi_label = get_label(self.ncbi_impl, ncbitaxon_id)
                        if ncbi_label is None:
                            ncbi_label = ncbi_description

                    # If no NCBITaxon ID from BacDive JSON, try searching by name
                    if ncbitaxon_id is None and name_tax_classification:
                        # Try ranks in order: species → genus → family → order → class → phylum → domain
                        rank_fields = [SPECIES, GENUS, FAMILY, ORDER, CLASS, PHYLUM, DOMAIN]

                        for rank_field in rank_fields:
                            search_name = name_tax_classification.get(rank_field)
                            if search_name:
                                results = search_by_label(self.ncbi_impl, search_name, limit=1)
                                if results:
                                    ncbitaxon_id = results[0]
                                    ncbi_label = get_label(self.ncbi_impl, ncbitaxon_id)
                                    break

                        if ncbitaxon_id is None:
                            full_name = name_tax_classification.get(FULL_SCIENTIFIC_NAME, "unknown")
                            print(
                                f"WARNING: BacDive {key} - no NCBITaxon match found for: {full_name}"
                            )

                    # Create strain node for every BacDive record
                    # Extract strain designation
                    strain_designation = None
                    if name_tax_classification:
                        if name_tax_classification.get(STRAIN_DESIGNATION):
                            strain_designation = name_tax_classification.get(
                                STRAIN_DESIGNATION
                            ).strip()

                    # Construct strain ID using BacDive ID
                    organism_id = STRAIN_PREFIX + BACDIVE_PREFIX.replace(":", "_") + key

                    # Construct strain label
                    bacdive_key = BACDIVE_PREFIX.replace(":", "_") + key
                    if strain_designation and ncbitaxon_id:
                        organism_label = f"{bacdive_key} as {strain_designation} of {ncbitaxon_id}"
                    elif ncbitaxon_id:
                        organism_label = f"{bacdive_key} strain of {ncbitaxon_id}"
                    elif name_tax_classification and name_tax_classification.get(
                        FULL_SCIENTIFIC_NAME
                    ):
                        scientific_name = name_tax_classification.get(FULL_SCIENTIFIC_NAME)
                        organism_label = f"{bacdive_key} strain of {scientific_name}"
                    else:
                        organism_label = f"{bacdive_key} strain"

                    # Write strain node
                    node_writer.writerow(
                        [
                            organism_id,
                            NCBI_CATEGORY,
                            organism_label,
                        ]
                        + [None] * (len(self.node_header) - 3)
                    )

                    # Write subClassOf edge to NCBITaxon (if available)
                    if ncbitaxon_id:
                        edge_writer.writerow(
                            [
                                organism_id,
                                SUBCLASS_PREDICATE,
                                ncbitaxon_id,
                                RDFS_SUBCLASS_OF,
                                BACDIVE_PREFIX + key,
                            ]
                        )

                    # All feature edges now target the strain node directly (organism_id)
                    # NCBITaxon relationship is preserved via subclass edge (strain -> NCBITaxon)

                    keywords = general_info.get(KEYWORDS, "")
                    nodes_from_keywords = {
                        key: keyword_map[key.lower().replace(" ", "_").replace("-", "_")]
                        for key in keywords
                        if key.lower().replace(" ", "_").replace("-", "_") in keyword_map
                    }

                    # OBJECT PART
                    medium_ids = []
                    medium_labels = []
                    medium_urls = []
                    mediadive_urls = []

                    if (
                        CULTURE_AND_GROWTH_CONDITIONS in value
                        and value[CULTURE_AND_GROWTH_CONDITIONS]
                    ):
                        if (
                            CULTURE_MEDIUM in value[CULTURE_AND_GROWTH_CONDITIONS]
                            and value[CULTURE_AND_GROWTH_CONDITIONS][CULTURE_MEDIUM]
                        ):
                            media = value[CULTURE_AND_GROWTH_CONDITIONS][CULTURE_MEDIUM]

                            if not isinstance(media, list):
                                media = [media]

                            for medium in media:
                                if CULTURE_LINK in medium and medium[CULTURE_LINK]:
                                    medium_url = str(medium[CULTURE_LINK])

                                    # Skip URLs that are just "None" as string
                                    if medium_url == "None":
                                        continue

                                    medium_id_list = [
                                        medium_url.replace(val, key)
                                        for key, val in BACDIVE_MEDIUM_DICT.items()
                                        if medium_url.startswith(val)
                                    ]

                                    # Handle DSMZ PDF URLs: https://www.dsmz.de/microorganisms/medium/pdf/DSMZ_Medium*.pdf
                                    # introducing variable below to resolve E501 (defaulting on line length limit)
                                    dsmz_medium_pattern = (
                                        "www.dsmz.de/microorganisms/medium/pdf/DSMZ_Medium"
                                    )
                                    if not medium_id_list and dsmz_medium_pattern in medium_url:
                                        match = re.search(r"DSMZ_Medium(\d+)\.pdf", medium_url)
                                        if match:
                                            medium_number = match.group(1)
                                            medium_id_list = [
                                                f"{MEDIADIVE_MEDIUM_PREFIX}{medium_number}"
                                            ]
                                    # Track non-matching URLs
                                    if not medium_id_list:
                                        non_matching_media_links.add(medium_url)
                                        continue

                                    medium_label = medium.get(CULTURE_NAME, None)
                                    mediadive_url = medium_url.replace(
                                        BACDIVE_API_BASE_URL, MEDIADIVE_REST_API_BASE_URL
                                    )

                                    # Store each medium's details in lists
                                    medium_ids.extend(medium_id_list)
                                    medium_labels.append(
                                        remove_nextlines(medium_label).translate(
                                            translation_table_for_labels
                                        )
                                    )
                                    medium_urls.append(medium_url)
                                    mediadive_urls.append(mediadive_url)

                            for mid, mlabel, murl, mdurl in zip(
                                medium_ids, medium_labels, medium_urls, mediadive_urls, strict=False
                            ):
                                data = [
                                    BACDIVE_PREFIX + key,
                                    dsm_number,
                                    culture_number_from_external_links,
                                    ncbitaxon_id,
                                    ncbi_description,
                                    str(keywords),
                                    mid,
                                    mlabel,
                                    murl,
                                    mdurl,
                                    isolation,
                                    isolation_source_categories,
                                    morphology_multimedia,
                                    morphology_multicellular,
                                    morphology_colony,
                                    morphology_cell,
                                    morphology_pigmentation,
                                    risk_assessment,
                                ]

                                writer.writerow(data)  # writing the data

                    phys_and_meta_data = [
                        BACDIVE_PREFIX + key,
                        phys_and_metabolism_observation,
                        phys_and_metabolism_enzymes,
                        phys_and_metabolism_metabolite_utilization,
                        phys_and_metabolism_metabolite_production,
                        phys_and_metabolism_metabolite_tests,
                        phys_and_metabolism_API,
                        phys_and_metabolism_oxygen_tolerance,
                        phys_and_metabolism_spore_formation,
                        phys_and_metabolism_halophily,
                        phys_and_metabolism_antibiotic_resistance,
                        phys_and_metabolism_murein_type,
                        phys_and_metabolism_compound_production,
                        phys_and_metabolism_fatty_acid_profile,
                        phys_and_metabolism_tolerance,
                        phys_and_metabolism_antibiogram,
                        phys_and_metabolism_nutrition_type,
                    ]

                    if not all(item is None for item in phys_and_meta_data[1:]):
                        writer_2.writerow(phys_and_meta_data)

                    lpsn = name_tax_classification.get(LPSN)
                    synonyms = lpsn.get(SYNONYMS, {}) if lpsn and SYNONYMS in lpsn else None
                    if isinstance(synonyms, list):
                        synonym_parsed = " | ".join(
                            synonym.get(SYNONYM, {}) for synonym in synonyms
                        )
                    elif isinstance(synonyms, dict):
                        synonym_parsed = synonyms.get(SYNONYM, {})
                    else:
                        synonym_parsed = None

                    name_tax_classification_data = [
                        BACDIVE_PREFIX + key,
                        ncbitaxon_id,
                        name_tax_classification.get(DOMAIN),
                        name_tax_classification.get(PHYLUM),
                        name_tax_classification.get(CLASS),
                        name_tax_classification.get(ORDER),
                        name_tax_classification.get(FAMILY),
                        name_tax_classification.get(GENUS),
                        name_tax_classification.get(SPECIES),
                        name_tax_classification.get(FULL_SCIENTIFIC_NAME),
                        name_tax_classification.get(STRAIN_DESIGNATION),
                        name_tax_classification.get(TYPE_STRAIN),
                        synonym_parsed,
                        lpsn,
                    ]

                    # Biosafety level - using METPO mappings
                    # Parent: METPO:1001101 (biosafety level)
                    # Path: "Safety information.risk assessment.biosafety level"
                    self._process_phenotype_by_metpo_parent(
                        value, "METPO:1001101", organism_id, key, node_writer, edge_writer
                    )

                    # Pathogenicity - extracted from Safety information.risk assessment
                    # Paths:
                    #   - "Safety information.risk assessment.pathogenicity human"
                    #   - "Safety information.risk assessment.pathogenicity animal"
                    #   - "Safety information.risk assessment.pathogenicity plant"
                    # Note: Information from the above paths in being pulled in in a "hardcoded"
                    # manner and not by referencing any mapping column values from the METPO
                    # sheet. In the future we will be moving away from this behavior and making
                    # sure we appropriately use mappings from a decided sheet called
                    # "source_mappings" sheet
                    self._process_pathogenicity(value, organism_id, key, node_writer, edge_writer)

                    if not all(item is None for item in name_tax_classification_data[2:]):
                        writer_3.writerow(name_tax_classification_data)

                    # Medium edges - link to strain organism_id, create NCBITaxon node if needed
                    if medium_ids:
                        for mid, mlabel in zip(medium_ids, medium_labels, strict=False):
                            # Create nodes for medium and NCBITaxon (if available)
                            nodes_data_to_write = [
                                [mid, MEDIUM_CATEGORY, mlabel],
                            ]
                            if ncbitaxon_id:
                                nodes_data_to_write.append(
                                    [ncbitaxon_id, NCBI_CATEGORY, ncbi_label]
                                )

                            nodes_data_to_write = [
                                sublist + [None] * (len(self.node_header) - 3)
                                for sublist in nodes_data_to_write
                            ]
                            node_writer.writerows(nodes_data_to_write)

                            # Create edge from organism to medium
                            edge_writer.writerow(
                                [
                                    organism_id,
                                    NCBI_TO_MEDIUM_EDGE,
                                    mid,
                                    IS_GROWN_IN,
                                    BACDIVE_PREFIX + key,
                                ]
                            )

                    if nodes_from_keywords:
                        # Convert to manual CHEBI ID for keywords
                        nodes_data_to_write = [
                            [
                                next(
                                    (
                                        key
                                        for key, val in METABOLITE_MAP.items()
                                        if val == value[CURIE_COLUMN].split(":")[1]
                                    ),
                                    value[CURIE_COLUMN],
                                ),
                                value[CATEGORY_COLUMN],
                                value[NAME_COLUMN],
                            ]
                            for _, value in nodes_from_keywords.items()
                        ]
                        if ncbitaxon_id:
                            nodes_data_to_write.append([ncbitaxon_id, NCBI_CATEGORY, ncbi_label])
                        nodes_data_to_write = [
                            sublist + [None] * (len(self.node_header) - 3)
                            for sublist in nodes_data_to_write
                        ]

                        node_writer.writerows(nodes_data_to_write)

                        for _, value in nodes_from_keywords.items():
                            # Create edge from organism to keyword/CHEBI
                            edge_writer.writerow(
                                [
                                    organism_id,
                                    value[PREDICATE_COLUMN],
                                    next(
                                        (
                                            key
                                            for key, val in METABOLITE_MAP.items()
                                            if val == value[CURIE_COLUMN].split(":")[1]
                                        ),
                                        value[CURIE_COLUMN],
                                    ),
                                    (
                                        HAS_PHENOTYPE
                                        if value[CATEGORY_COLUMN]
                                        in [PHENOTYPIC_CATEGORY, ATTRIBUTE_CATEGORY]
                                        else BIOLOGICAL_PROCESS
                                    ),
                                    BACDIVE_PREFIX + key,
                                ]
                            )

                    if culture_number_from_external_links:
                        for culture_number in culture_number_from_external_links:
                            culture_number_cleaned = culture_number.strip().replace(" ", "-")
                            strain_curie = (
                                STRAIN_PREFIX + culture_number_cleaned
                                if len(culture_number_cleaned) > 3
                                else None
                            )
                            strain_label = (
                                culture_number.strip() if len(culture_number_cleaned) > 3 else None
                            )
                            if strain_curie and strain_label:
                                node_writer.writerow(
                                    [strain_curie, NCBI_CATEGORY, strain_label]
                                    + [None] * (len(self.node_header) - 3)
                                )
                                # Link culture collection strain to NCBITaxon (if available)
                                if ncbitaxon_id:
                                    edge_writer.writerow(
                                        [
                                            strain_curie,
                                            SUBCLASS_PREDICATE,
                                            ncbitaxon_id,
                                            RDFS_SUBCLASS_OF,
                                            BACDIVE_PREFIX + key,
                                        ]
                                    )

                    if phys_and_metabolism_enzymes:
                        # Normalize to list
                        enzyme_list = []
                        if isinstance(phys_and_metabolism_enzymes, list):
                            enzyme_list = phys_and_metabolism_enzymes
                        elif isinstance(phys_and_metabolism_enzymes, dict):
                            enzyme_list = [phys_and_metabolism_enzymes]
                        else:
                            print(f"{phys_and_metabolism_enzymes} data not recorded.")

                        # Process each enzyme entry
                        enzyme_data = []
                        for enzyme in enzyme_list:
                            if not isinstance(enzyme, dict):
                                continue

                            activity = enzyme.get(ACTIVITY_KEY)
                            ec_number = enzyme.get(EC_KEY)
                            value = enzyme.get("value")

                            # Only process if we have an EC number and activity mapping
                            if not ec_number or activity not in self.metpo_enzyme_mappings:
                                continue

                            # Get METPO predicate from mapping
                            metpo_predicate = self.metpo_enzyme_mappings[activity]["curie"]

                            enzyme_data.append(
                                {
                                    "ec_id": f"{EC_PREFIX}{ec_number}",
                                    "label": value,
                                    "predicate": metpo_predicate,
                                }
                            )

                        if enzyme_data:
                            # Write enzyme nodes (EC terms)
                            enzyme_nodes_to_write = [
                                [item["ec_id"], EC_CATEGORY, item["label"]]
                                + [None] * (len(self.node_header) - 3)
                                for item in enzyme_data
                            ]
                            node_writer.writerows(enzyme_nodes_to_write)

                            # Write edges from organism to enzymes using METPO predicates
                            for item in enzyme_data:
                                edge_writer.writerow(
                                    [
                                        organism_id,
                                        item["predicate"],
                                        item["ec_id"],
                                        CAPABLE_OF,
                                        BACDIVE_PREFIX + key,
                                    ]
                                )

                    if phys_and_metabolism_metabolite_utilization:
                        metabolite_activity_data = None
                        if isinstance(phys_and_metabolism_metabolite_utilization, list):
                            metabolite_activity_data = []
                            for metabolite in phys_and_metabolism_metabolite_utilization:
                                # Process metabolites that have CHEBI ID
                                if METABOLITE_CHEBI_KEY in metabolite:
                                    chebi_key = f"{CHEBI_PREFIX}{metabolite[METABOLITE_CHEBI_KEY]}"
                                    utilization_type = metabolite.get(UTILIZATION_TYPE_TESTED)
                                    utilization_activity = metabolite.get(UTILIZATION_ACTIVITY)

                                    # Look up METPO predicate based on utilization type and sign
                                    metpo_predicate = None
                                    metpo_label = None
                                    if utilization_type and utilization_activity:
                                        mapping = self.metpo_metabolite_utilization_mappings.get(
                                            utilization_type
                                        )
                                        if mapping and utilization_activity in mapping:
                                            metpo_predicate = mapping[utilization_activity]["curie"]
                                            metpo_label = mapping[utilization_activity]["label"]

                                    # Only add if we found a METPO predicate mapping
                                    if metpo_predicate:
                                        metabolite_activity_data.append(
                                            {
                                                "chebi_key": chebi_key,
                                                "metabolite_name": metabolite[METABOLITE_KEY],
                                                "utilization_type": utilization_type,
                                                "metpo_predicate": metpo_predicate,
                                                "metpo_label": metpo_label,
                                            }
                                        )

                        elif isinstance(phys_and_metabolism_metabolite_utilization, dict):
                            utilization_activity = phys_and_metabolism_metabolite_utilization.get(
                                UTILIZATION_ACTIVITY
                            )
                            utilization_type = phys_and_metabolism_metabolite_utilization.get(
                                UTILIZATION_TYPE_TESTED
                            )
                            if phys_and_metabolism_metabolite_utilization.get(METABOLITE_CHEBI_KEY):
                                chebi_key = (
                                    f"{CHEBI_PREFIX}"
                                    f"{phys_and_metabolism_metabolite_utilization.get(METABOLITE_CHEBI_KEY)}"
                                )
                                metabolite_value = phys_and_metabolism_metabolite_utilization.get(
                                    METABOLITE_KEY
                                )

                                # Look up METPO predicate
                                metpo_predicate = None
                                metpo_label = None
                                if utilization_type and utilization_activity:
                                    mapping = self.metpo_metabolite_utilization_mappings.get(
                                        utilization_type
                                    )
                                    if mapping and utilization_activity in mapping:
                                        metpo_predicate = mapping[utilization_activity]["curie"]
                                        metpo_label = mapping[utilization_activity]["label"]

                                if metpo_predicate:
                                    metabolite_activity_data = [
                                        {
                                            "chebi_key": chebi_key,
                                            "metabolite_name": metabolite_value,
                                            "utilization_type": utilization_type,
                                            "metpo_predicate": metpo_predicate,
                                            "metpo_label": metpo_label,
                                        }
                                    ]
                        else:
                            print(
                                f"{phys_and_metabolism_metabolite_utilization} data not recorded."
                            )

                        if metabolite_activity_data:
                            # Write metabolite nodes
                            meta_util_nodes_to_write = [
                                [item["chebi_key"], METABOLITE_CATEGORY, item["metabolite_name"]]
                                + [None] * (len(self.node_header) - 3)
                                for item in metabolite_activity_data
                            ]
                            node_writer.writerows(meta_util_nodes_to_write)

                            # Write edges with METPO predicates
                            for item in metabolite_activity_data:
                                edge_writer.writerow(
                                    [
                                        organism_id,
                                        item["metpo_predicate"],
                                        item["chebi_key"],
                                        HAS_PARTICIPANT,
                                        BACDIVE_PREFIX + key,
                                    ]
                                )

                    if phys_and_metabolism_metabolite_production:
                        metabolite_production_data = None
                        if isinstance(phys_and_metabolism_metabolite_production, list):
                            metabolite_production_data = []
                            for metabolite in phys_and_metabolism_metabolite_production:
                                # Process metabolites that have CHEBI ID
                                if METABOLITE_CHEBI_KEY in metabolite:
                                    chebi_key = f"{CHEBI_PREFIX}{metabolite[METABOLITE_CHEBI_KEY]}"
                                    production = metabolite.get(PRODUCTION_KEY)

                                    # Look up METPO predicate directly using production value (yes/no)
                                    metpo_predicate = None
                                    metpo_label = None
                                    if (
                                        production
                                        and production in self.metpo_metabolite_production_mappings
                                    ):
                                        metpo_predicate = self.metpo_metabolite_production_mappings[
                                            production
                                        ]["curie"]
                                        metpo_label = self.metpo_metabolite_production_mappings[
                                            production
                                        ]["label"]

                                    # Only add if we found a METPO predicate mapping
                                    if metpo_predicate:
                                        metabolite_production_data.append(
                                            {
                                                "chebi_key": chebi_key,
                                                "metabolite_name": metabolite[METABOLITE_KEY],
                                                "production": production,
                                                "metpo_predicate": metpo_predicate,
                                                "metpo_label": metpo_label,
                                            }
                                        )

                        elif isinstance(phys_and_metabolism_metabolite_production, dict):
                            production = phys_and_metabolism_metabolite_production.get(
                                PRODUCTION_KEY
                            )
                            if phys_and_metabolism_metabolite_production.get(METABOLITE_CHEBI_KEY):
                                chebi_key = (
                                    f"{CHEBI_PREFIX}"
                                    f"{phys_and_metabolism_metabolite_production.get(METABOLITE_CHEBI_KEY)}"
                                )
                                metabolite_value = phys_and_metabolism_metabolite_production.get(
                                    METABOLITE_KEY
                                )

                                # Look up METPO predicate directly using production value (yes/no)
                                metpo_predicate = None
                                metpo_label = None
                                if (
                                    production
                                    and production in self.metpo_metabolite_production_mappings
                                ):
                                    metpo_predicate = self.metpo_metabolite_production_mappings[
                                        production
                                    ]["curie"]
                                    metpo_label = self.metpo_metabolite_production_mappings[
                                        production
                                    ]["label"]

                                if metpo_predicate:
                                    metabolite_production_data = [
                                        {
                                            "chebi_key": chebi_key,
                                            "metabolite_name": metabolite_value,
                                            "production": production,
                                            "metpo_predicate": metpo_predicate,
                                            "metpo_label": metpo_label,
                                        }
                                    ]
                        else:
                            print(f"{phys_and_metabolism_metabolite_production} data not recorded.")

                        if metabolite_production_data:
                            # Write metabolite nodes
                            metabolite_production_nodes_to_write = [
                                [item["chebi_key"], METABOLITE_CATEGORY, item["metabolite_name"]]
                                + [None] * (len(self.node_header) - 3)
                                for item in metabolite_production_data
                            ]
                            node_writer.writerows(metabolite_production_nodes_to_write)

                            # Write edges with METPO predicates
                            for item in metabolite_production_data:
                                edge_writer.writerow(
                                    [
                                        organism_id,
                                        item["metpo_predicate"],
                                        item["chebi_key"],
                                        BIOLOGICAL_PROCESS,
                                        BACDIVE_PREFIX + key,
                                    ]
                                )

                    # Process oxygen tolerance using path-based extraction from METPO tree
                    # Parent: METPO:1000601 (oxygen preference)
                    # Path: "Physiology and metabolism.oxygen tolerance.oxygen tolerance"
                    self._process_phenotype_by_metpo_parent(
                        value, "METPO:1000601", organism_id, key, node_writer, edge_writer
                    )

                    # Process spore formation using path-based extraction from METPO tree
                    # Parent: METPO:1000870 (sporulation)
                    # Path: "Physiology and metabolism.spore formation.spore formation"
                    self._process_phenotype_by_metpo_parent(
                        value, "METPO:1000870", organism_id, key, node_writer, edge_writer
                    )

                    # Process nutrition type using path-based extraction from METPO tree
                    # Parent: METPO:1000631 (trophic type)
                    # Path: "Physiology and metabolism.nutrition type.type"
                    self._process_phenotype_by_metpo_parent(
                        value, "METPO:1000631", organism_id, key, node_writer, edge_writer
                    )

                    # Process cell shape using path-based extraction from METPO tree
                    # Parent: METPO:1000666 (cell shape)
                    # Path: "Morphology.cell morphology.cell shape"
                    self._process_phenotype_by_metpo_parent(
                        value, "METPO:1000666", organism_id, key, node_writer, edge_writer
                    )

                    # Process gram stain using path-based extraction from METPO tree
                    # Parent: METPO:1000697 (gram stain)
                    # Path: "Morphology.cell morphology.gram stain"
                    self._process_phenotype_by_metpo_parent(
                        value, "METPO:1000697", organism_id, key, node_writer, edge_writer
                    )

                    # Process motility using path-based extraction from METPO tree
                    # Parent: METPO:1000701 (motility)
                    # Path: "Morphology.cell morphology.motility"
                    self._process_phenotype_by_metpo_parent(
                        value, "METPO:1000701", organism_id, key, node_writer, edge_writer
                    )

                    # Process halophily preference using path-based extraction from METPO tree
                    # Parent: METPO:1000629 (halophily preference)
                    # Paths: "Physiology and metabolism.halophily.halophily level"
                    self._process_phenotype_by_metpo_parent(
                        value, "METPO:1000629", organism_id, key, node_writer, edge_writer
                    )

                    if phys_and_metabolism_API:
                        # Process each API key separately (e.g. "API zym", "API coryne", etc.)
                        for assay_name, assay_data in phys_and_metabolism_API.items():
                            # Check if we have mapping data for this kit
                            if assay_name not in self.assay_kit_mappings:
                                # Skip unmapped API kits
                                continue

                            # Use the new assay kit mappings
                            kit_data = self.assay_kit_mappings[assay_name]
                            kit_mappings = kit_data.get("wells", {})
                            metpo_predicates = kit_data.get("metpo_predicates", {})

                            # Process each well/test result directly from assay_data
                            # assay_data is a dict like {"GLY": "+", "ERY": "-", "@ref": 117142, ...}
                            if not isinstance(assay_data, dict):
                                continue

                            for test_label, test_result in assay_data.items():
                                # Skip metadata fields like "@ref"
                                if test_label.startswith("@"):
                                    continue

                                # Skip if not in the mapping or if no result
                                if test_label not in kit_mappings:
                                    continue

                                # Get the mapping info for this test
                                test_info = kit_mappings[test_label]
                                test_type = test_info["type"]

                                if test_type == "enzyme":
                                    # Use METPO enzyme activity mapping
                                    if test_result not in self.metpo_enzyme_mappings:
                                        continue

                                    metpo_predicate_info = self.metpo_enzyme_mappings[test_result]
                                    metpo_predicate = metpo_predicate_info["curie"]

                                    # Create edges for both GO terms and EC numbers
                                    go_terms = test_info.get("go_terms", [])
                                    ec_numbers = test_info.get("ec_number", [])

                                    # Process GO terms
                                    if go_terms:
                                        for go_term in go_terms:
                                            # Write edge from organism to GO term
                                            edge_writer.writerow(
                                                [
                                                    organism_id,
                                                    metpo_predicate,
                                                    go_term,
                                                    CAPABLE_OF,
                                                    BACDIVE_PREFIX + key,
                                                ]
                                            )

                                    # Process EC numbers
                                    if ec_numbers:
                                        for ec_number in ec_numbers:
                                            ec_id = f"{EC_PREFIX}{ec_number}"
                                            # Write edge from organism to EC number
                                            edge_writer.writerow(
                                                [
                                                    organism_id,
                                                    metpo_predicate,
                                                    ec_id,
                                                    CAPABLE_OF,
                                                    BACDIVE_PREFIX + key,
                                                ]
                                            )

                                    # Skip if neither GO terms nor EC numbers are available
                                    if not go_terms and not ec_numbers:
                                        continue

                                elif test_type == "chemical":
                                    # Handle chemical substrates using METPO predicates
                                    # Map the test result sign ("+", "-") to the appropriate predicate
                                    if test_result == "+":
                                        predicate_info = metpo_predicates.get("positive", {})
                                    elif test_result == "-":
                                        predicate_info = metpo_predicates.get("negative", {})
                                    else:
                                        # Skip unknown results
                                        continue

                                    metpo_predicate = predicate_info.get("id")
                                    if not metpo_predicate:
                                        continue

                                    # Get ChEBI IDs for this chemical
                                    chebi_ids = test_info.get("chebi_id", [])

                                    if chebi_ids:
                                        for chebi_id in chebi_ids:
                                            # Write edge from organism to ChEBI chemical
                                            edge_writer.writerow(
                                                [
                                                    organism_id,
                                                    metpo_predicate,
                                                    chebi_id,
                                                    "biolink:interacts_with",
                                                    BACDIVE_PREFIX + key,
                                                ]
                                            )

                    # REPLACEMENT: simple approach — each Cat1, Cat2, Cat3 becomes a node + edge to organism

                    all_values = []

                    if isinstance(isolation_source_categories, list):
                        for category in isolation_source_categories:
                            # collect all Cat1, Cat2, Cat3, etc.
                            all_values.extend(category.values())
                    elif isinstance(isolation_source_categories, dict):
                        all_values.extend(isolation_source_categories.values())

                    # Normalize strings (strip + translate)
                    all_values = [
                        val.strip().translate(translation_table_for_ids) for val in all_values
                    ]

                    # Create a node and an edge to the organism for each isolation source
                    for isol_source in all_values:
                        # Write an isolation source node
                        node_writer.writerow(
                            [
                                ISOLATION_SOURCE_PREFIX + isol_source.lower(),
                                ISOLATION_SOURCE_CATEGORY,
                                isol_source,
                            ]
                            + [None] * (len(self.node_header) - 3)
                        )
                        # Write edge from the isolation source to organism
                        edge_writer.writerow(
                            [
                                ISOLATION_SOURCE_PREFIX + isol_source.lower(),
                                NCBI_TO_ISOLATION_SOURCE_EDGE,
                                organism_id,
                                LOCATION_OF,
                                self.source_name,
                            ]
                        )

                    if (
                        phys_and_metabolism_antibiotic_resistance
                        and len(phys_and_metabolism_antibiotic_resistance) > 0
                    ):
                        self.ar_nodes_data_to_write = []
                        self.ar_edges_data_to_write = []

                        if isinstance(phys_and_metabolism_antibiotic_resistance, list):
                            for item in phys_and_metabolism_antibiotic_resistance:
                                if item.get(CHEBI_KEY):
                                    self._process_antibiotic_resistance(item, organism_id, key)
                        elif isinstance(phys_and_metabolism_antibiotic_resistance, dict):
                            if phys_and_metabolism_antibiotic_resistance.get(CHEBI_KEY):
                                self._process_antibiotic_resistance(
                                    phys_and_metabolism_antibiotic_resistance, organism_id, key
                                )

                        if self.ar_edges_data_to_write and self.ar_nodes_data_to_write:
                            node_writer.writerows(self.ar_nodes_data_to_write)
                            edge_writer.writerows(self.ar_edges_data_to_write)

                    if phys_and_metabolism_antibiogram and len(phys_and_metabolism_antibiogram) > 0:
                        if isinstance(phys_and_metabolism_antibiogram, list):
                            for dictionary in phys_and_metabolism_antibiogram:
                                self._process_metabolites(
                                    dictionary, organism_id, key, node_writer, edge_writer
                                )
                                self._process_medium(dictionary, organism_id, key, edge_writer)
                        elif isinstance(phys_and_metabolism_antibiogram, dict):
                            self._process_metabolites(
                                phys_and_metabolism_antibiogram,
                                organism_id,
                                key,
                                node_writer,
                                edge_writer,
                            )
                            self._process_medium(
                                phys_and_metabolism_antibiogram, organism_id, key, edge_writer
                            )

                    progress.set_description(f"Processing BacDive file: {str(index)}.yaml")
                    # After each iteration, call the update method to advance the progress bar.
                    progress.update()
                # Write metabolite_map to a file
                if len(METABOLITE_MAP) > 0 and not Path(METABOLITE_MAPPING_FILE).is_file():
                    with open(METABOLITE_MAPPING_FILE, "w") as f:
                        json.dump(METABOLITE_MAP, f, indent=4)

        # Write non-matching media links to a file
        media_links_file = os.path.join(self.output_dir, "bacdive_media_links.txt")
        with open(media_links_file, "w") as f:
            f.write("# Non-matching media links found in BacDive data\n")
            f.write(f"# Total unique non-matching links: {len(non_matching_media_links)}\n")
            f.write("# These links do not match the https://mediadive.dsmz.de/medium/ pattern\n\n")
            for link in sorted(non_matching_media_links):
                f.write(f"{link}\n")

        drop_duplicates(self.output_node_file, consolidation_columns=[ID_COLUMN, NAME_COLUMN])
        drop_duplicates(self.output_edge_file, consolidation_columns=[OBJECT_ID_COLUMN])<|MERGE_RESOLUTION|>--- conflicted
+++ resolved
@@ -256,17 +256,7 @@
             return []
 
     def _process_phenotype_by_metpo_parent(
-<<<<<<< HEAD
-        self,
-        record: dict,
-        parent_iri: str,
-        species_with_strains: list,
-        key: str,
-        node_writer,
-        edge_writer,
-=======
         self, record: dict, parent_iri: str, organism_id: str, key: str, node_writer, edge_writer
->>>>>>> 6451f20b
     ):
         """
         Process phenotype data using METPO tree parent node to extract values dynamically.
