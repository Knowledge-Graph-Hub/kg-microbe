"""
BacDive KG transform.

Input: any file in data/raw/ (that was downloaded by placing a URL in incoming.txt/yaml
and running `run.py download`.

Output: transformed data in data/raw/bacdive_strains.json:

Output these two files:
- nodes.tsv
- edges.tsv
"""

import csv
import json
import os
import re
from pathlib import Path
from typing import Optional, Union

import yaml
from oaklib import get_adapter
from tqdm import tqdm

from kg_microbe.transform_utils.constants import (
    ACTIVITY_KEY,
    ANTIBIOGRAM,
    ANTIBIOTIC_RESISTANCE,
    API_X_COLUMN,
    ASSAY_PREFIX,
    ASSAY_TO_NCBI_EDGE,
    ASSESSED_ACTIVITY_RELATIONSHIP,
    ATTRIBUTE_CATEGORY,
    BACDIVE,
    BACDIVE_API_BASE_URL,
    BACDIVE_ENVIRONMENT_CATEGORY,
    BACDIVE_ID_COLUMN,
    BACDIVE_MAPPING_CAS_RN_ID,
    BACDIVE_MAPPING_CHEBI_ID,
    BACDIVE_MAPPING_EC_ID,
    BACDIVE_MAPPING_ENZYME_LABEL,
    BACDIVE_MAPPING_FILE,
    BACDIVE_MAPPING_KEGG_ID,
    BACDIVE_MAPPING_PSEUDO_ID_COLUMN,
    BACDIVE_MAPPING_SUBSTRATE_LABEL,
    BACDIVE_MEDIUM_DICT,
    BACDIVE_PREFIX,
    BACDIVE_TMP_DIR,
    BIOLOGICAL_PROCESS,
    BIOSAFETY_CATEGORY,
    BIOSAFETY_LEVEL,
    BIOSAFETY_LEVEL_PREDICATE,
    BIOSAFETY_LEVEL_PREFIX,
    CAPABLE_OF,
    CATEGORY_COLUMN,
    CELL_MORPHOLOGY,
    CHEBI_KEY,
    CHEBI_PREFIX,
    CLASS,
    COLONY_MORPHOLOGY,
    COMPOUND_PRODUCTION,
    CULTURE_AND_GROWTH_CONDITIONS,
    CULTURE_LINK,
    CULTURE_MEDIUM,
    CULTURE_NAME,
    CURIE_COLUMN,
    CUSTOM_CURIES_YAML_FILE,
    DOMAIN,
    DSM_NUMBER,
    DSM_NUMBER_COLUMN,
    EC_CATEGORY,
    EC_KEY,
    EC_PREFIX,
    ENZYME_TO_ASSAY_EDGE,
    ENZYME_TO_SUBSTRATE_EDGE,
    ENZYMES,
    EXTERNAL_LINKS,
    EXTERNAL_LINKS_CULTURE_NUMBER,
    EXTERNAL_LINKS_CULTURE_NUMBER_COLUMN,
    FAMILY,
    FATTY_ACID_PROFILE,
    FULL_SCIENTIFIC_NAME,
    GENERAL,
    GENERAL_DESCRIPTION,
    GENUS,
    HALOPHILY,
    HAS_PARTICIPANT,
    HAS_PHENOTYPE,
    HAS_PHENOTYPE_PREDICATE,
    ID_COLUMN,
    IS_GROWN_IN,
    ISOLATION,
    ISOLATION_COLUMN,
    ISOLATION_SAMPLING_ENV_INFO,
    ISOLATION_SOURCE_CATEGORIES,
    ISOLATION_SOURCE_CATEGORIES_COLUMN,
    ISOLATION_SOURCE_CATEGORY,
    ISOLATION_SOURCE_PREFIX,
    KEYWORDS,
    KEYWORDS_COLUMN,
    LOCATION_OF,
    LPSN,
    MATCHING_LEVEL,
    MEDIADIVE_MEDIUM_PREFIX,
    MEDIADIVE_REST_API_BASE_URL,
    MEDIADIVE_URL_COLUMN,
    MEDIUM_CATEGORY,
    MEDIUM_ID_COLUMN,
    MEDIUM_KEY,
    MEDIUM_LABEL_COLUMN,
    MEDIUM_URL_COLUMN,
    METABOLITE_CATEGORY,
    METABOLITE_CHEBI_KEY,
    METABOLITE_KEY,
    METABOLITE_MAPPING_FILE,
    METABOLITE_PRODUCTION,
    METABOLITE_TESTS,
    METABOLITE_UTILIZATION,
    MORPHOLOGY,
    MORPHOLOGY_CELL_MORPHOLOGY_COLUMN,
    MORPHOLOGY_COLONY_MORPHOLOGY_COLUMN,
    MORPHOLOGY_MULTICELLULAR_MORPHOLOGY_COLUMN,
    MORPHOLOGY_MULTIMEDIA_COLUMN,
    MORPHOLOGY_PIGMENTATION_COLUMN,
    MULTICELLULAR_MORPHOLOGY,
    MULTIMEDIA,
    MUREIN,
    NAME_COLUMN,
    NAME_TAX_CLASSIFICATION,
    NCBI_CATEGORY,
    NCBI_TO_ENZYME_EDGE,
    NCBI_TO_ISOLATION_SOURCE_EDGE,
    NCBI_TO_MEDIUM_EDGE,
    NCBI_TO_METABOLITE_PRODUCTION_EDGE,
    NCBI_TO_METABOLITE_RESISTANCE_EDGE,
    NCBI_TO_METABOLITE_SENSITIVITY_EDGE,
    NCBI_TO_METABOLITE_UTILIZATION_EDGE,
    NCBITAXON_DESCRIPTION_COLUMN,
    NCBITAXON_ID,
    NCBITAXON_ID_COLUMN,
    NCBITAXON_PREFIX,
    NCBITAXON_SOURCE,
    NUTRITION_TYPE,
    OBJECT_ID_COLUMN,
    OBSERVATION,
    ORDER,
    OXYGEN_TOLERANCE,
    PARTICIPATES_IN,
    PHENOTYPIC_CATEGORY,
    PHYLUM,
    PHYSIOLOGY_AND_METABOLISM,
    PIGMENTATION,
    PLUS_SIGN,
    PREDICATE_COLUMN,
    PRODUCTION_KEY,
    RDFS_SUBCLASS_OF,
    RESISTANCE_KEY,
    RISK_ASSESSMENT,
    RISK_ASSESSMENT_COLUMN,
    SAFETY_INFO,
    SENSITIVITY_KEY,
    SPECIES,
    SPORE_FORMATION,
    STRAIN,
    STRAIN_DESIGNATION,
    STRAIN_PREFIX,
    SUBCLASS_PREDICATE,
    SUBSTRATE_CATEGORY,
    SUBSTRATE_TO_ASSAY_EDGE,
    SYNONYM,
    SYNONYMS,
    TOLERANCE,
    TRANSLATION_TABLE_FOR_IDS,
    TRANSLATION_TABLE_FOR_LABELS,
    TYPE_STRAIN,
    UTILIZATION_ACTIVITY,
    UTILIZATION_TYPE_TESTED,
)
from kg_microbe.transform_utils.transform import Transform
from kg_microbe.utils.dummy_tqdm import DummyTqdm
from kg_microbe.utils.mapping_file_utils import _build_metpo_tree, load_metpo_mappings, uri_to_curie
from kg_microbe.utils.oak_utils import get_label
from kg_microbe.utils.pandas_utils import drop_duplicates
from kg_microbe.utils.string_coding import remove_nextlines

# Anitibiotic resistance
if Path(METABOLITE_MAPPING_FILE).is_file():
    with open(METABOLITE_MAPPING_FILE, "r") as f:
        METABOLITE_MAP = json.load(f)
else:
    METABOLITE_MAP = {}


class BacDiveTransform(Transform):

    """Template for how the transform class would be designed."""

    def __init__(
        self,
        input_dir: Optional[Path] = None,
        output_dir: Optional[Path] = None,
    ):
        """Instantiate part."""
        source_name = BACDIVE
        super().__init__(source_name, input_dir, output_dir)
        self.ncbi_impl = get_adapter(f"sqlite:{NCBITAXON_SOURCE}")
        self.bacdive_metpo_mappings = load_metpo_mappings("bacdive keyword synonym")
        self.bacdive_metpo_tree = _build_metpo_tree()

    def _extract_value_from_json_path(self, record: dict, json_path: str):
        """
        Extract values from a BacDive record using a JSON path.

        :param record: The BacDive record dictionary
        :param json_path: Dot-separated path like "Physiology and metabolism.oxygen tolerance.oxygen tolerance"
        :return: List of extracted values (empty list if path not found)
        """
        parts = json_path.split(".")
        current = record

        # Traverse the path
        for part in parts:
            if isinstance(current, dict):
                current = current.get(part)
                if current is None:
                    return []
            else:
                return []

        # Handle the final value
        if isinstance(current, list):
            # If it's a list of dicts, extract the last key from path from each dict
            result = []
            last_key = parts[-1]
            for item in current:
                if isinstance(item, dict):
                    value = item.get(last_key)
                    if value:
                        result.append(str(value).strip())
                elif item:
                    result.append(str(item).strip())
            return result
        elif isinstance(current, dict):
            # If it's a dict, extract the value using the last part of the path
            last_key = parts[-1]
            value = current.get(last_key)
            if value:
                return [str(value).strip()]
            return []
        elif current is not None:
            # It's a scalar value
            return [str(current).strip()]
        else:
            return []

    def _process_phenotype_by_metpo_parent(
        self, record: dict, parent_iri: str, species_with_strains: list, key: str, node_writer, edge_writer
    ):
        """
        Process phenotype data using METPO tree parent node to extract values dynamically.

        :param record: The BacDive record dictionary
        :param parent_iri: The METPO IRI of the parent node (e.g., "METPO:1000601" for oxygen preference)
        :param species_with_strains: List of organism IDs to create edges for
        :param key: BacDive ID for provenance
        :param node_writer: CSV writer for nodes
        :param edge_writer: CSV writer for edges
        """
        parent_node = self.bacdive_metpo_tree.get(parent_iri)
        if not parent_node or not parent_node.bacdive_json_paths:
            return

        for json_path in parent_node.bacdive_json_paths:
            extracted_values = self._extract_value_from_json_path(record, json_path)

            for extracted_value in extracted_values:
                if not extracted_value:
                    continue

                # Try to find a mapping for this value
                metpo_mapping = self.bacdive_metpo_mappings.get(extracted_value.strip(), None)
                if metpo_mapping:
                    # Use METPO term
                    node_id = metpo_mapping["curie"]
                    label = metpo_mapping["label"]
                    category_url = metpo_mapping.get("inferred_category", PHENOTYPIC_CATEGORY)
                    predicate_biolink = metpo_mapping.get("predicate_biolink_equivalent", "")

                    # convert category URL to CURIE in nodes.tsv (KGX transform output)
                    if category_url:
                        category = uri_to_curie(category_url)
                    else:
                        category = "biolink:PhenotypicQuality"  # fallback default

                    # fallback: if no biolink equivalent use `biolink:has_phenotype`
                    if predicate_biolink:
                        predicate = uri_to_curie(predicate_biolink)
                    else:
                        predicate = HAS_PHENOTYPE_PREDICATE

                    # Write node
                    node_writer.writerow(
                        [node_id, category, label] + [None] * (len(self.node_header) - 3)
                    )

                    # Write edges for each organism
                    for organism_id in species_with_strains:
                        edge_writer.writerow(
                            [
                                organism_id,
                                predicate,
                                node_id,
                                HAS_PHENOTYPE,
                                BACDIVE_PREFIX + key,
                            ]
                        )

    def _build_keyword_map_from_record(self, record: dict, custom_curie_data: dict):
        """
        Build a keyword map for a specific BacDive record by extracting values from JSON paths.

        :param record: The BacDive record dictionary
        :param custom_curie_data: Custom CURIE data from YAML file
        :return: Dictionary mapping keywords to METPO information
        """
        # Start with the custom curie data (for non-METPO mappings)
        keyword_map = {
            second_level_key: nested_data
            for first_level_value in custom_curie_data.values()
            for second_level_key, nested_data in first_level_value.items()
        }

        # Add METPO mappings from bacdive_metpo_mappings
        for bacdive_label, mapping in self.bacdive_metpo_mappings.items():
            # use biolink_equivalent URL from METPO tree traversal or fallback to default
            category_url = mapping.get("inferred_category", "")
            predicate_biolink = mapping.get("predicate_biolink_equivalent", "")

            # Convert category URL to CURIE
            if category_url:
                category = uri_to_curie(category_url)
            else:
                category = "biolink:PhenotypicQuality"  # fallback default

            # fallback: if no biolink equivalent use `biolink:has_phenotype`
            if predicate_biolink:
                predicate = uri_to_curie(predicate_biolink)
            else:
                predicate = "biolink:has_phenotype"

            keyword_map[bacdive_label] = {
                "category": category,
                "predicate": predicate,
                "curie": mapping["curie"],
                "name": mapping["label"],
            }

        # Now traverse the tree to find nodes with JSON paths and extract values from this record
        for node in self.bacdive_metpo_tree.values():
            if node.bacdive_json_paths:
                # This node has JSON paths - extract values from the record
                for json_path in node.bacdive_json_paths:
                    extracted_values = self._extract_value_from_json_path(record, json_path)

                    # For each extracted value, find matching child nodes with that synonym
                    for value in extracted_values:
                        # Normalize the value for lookup
                        normalized_value = value.lower().replace(" ", "_").replace("-", "_")

                        # Check if this value matches any synonyms in child nodes
                        for child in node.children:
                            if value in child.synonyms:
                                # Found a match - add to keyword_map using normalized key
                                if normalized_value not in keyword_map:
                                    # Find the mapping by searching for a synonym that matches this value
                                    found_mapping = False
                                    for _syn, map_info in self.bacdive_metpo_mappings.items():
                                        if map_info["curie"] == child.iri:
                                            category_url = map_info.get("inferred_category", "")
                                            predicate_biolink = map_info.get(
                                                "predicate_biolink_equivalent", ""
                                            )

                                            # Convert category URL to CURIE
                                            if category_url:
                                                category = uri_to_curie(category_url)
                                            else:
                                                category = "biolink:PhenotypicQuality"

                                            predicate = (
                                                uri_to_curie(predicate_biolink)
                                                if predicate_biolink
                                                else "biolink:has_phenotype"
                                            )

                                            keyword_map[normalized_value] = {
                                                "category": category,
                                                "predicate": predicate,
                                                "curie": child.iri,
                                                "name": child.label,
                                            }
                                            found_mapping = True
                                            break

                                    # If not found in mappings, create a basic entry
                                    if not found_mapping and child.iri:
                                        keyword_map[normalized_value] = {
                                            "category": "biolink:PhenotypicQuality",
                                            "predicate": "biolink:has_phenotype",
                                            "curie": child.iri,
                                            "name": child.label,
                                        }

        return keyword_map

    def _flatten_to_dicts(self, obj):
        if isinstance(obj, dict):
            # If it's a dictionary, return it in a list
            return [obj]
        elif isinstance(obj, list):
            # If it's a list, iterate over its elements
            dicts = []
            for item in obj:
                # Recursively flatten each item and extend the result list
                dicts.extend(self._flatten_to_dicts(item))
            return dicts
        else:
            # If it's neither a list nor a dictionary, return an empty list
            return []

    def _get_substrate_id(self, record):
        # Check for 'CHEBI_ID' first
        if record.get(BACDIVE_MAPPING_CHEBI_ID):
            return record[BACDIVE_MAPPING_CHEBI_ID]

        # If 'CHEBI_ID' is empty or not present, check 'KEGG_ID'
        if record.get(BACDIVE_MAPPING_KEGG_ID):
            return record[BACDIVE_MAPPING_KEGG_ID]

        # If 'KEGG_ID' is empty or not present, check 'CAS_RN_ID'
        if record.get(BACDIVE_MAPPING_CAS_RN_ID):
            return record[BACDIVE_MAPPING_CAS_RN_ID]

        # If none are present, return None or an appropriate default value
        return None

    def _get_enzyme_id(self, record):
        # Check for 'EC_ID' first
        if record.get(BACDIVE_MAPPING_EC_ID):
            return record[BACDIVE_MAPPING_EC_ID]

        # If none are present, return None or an appropriate default value
        return None

    def _get_isolation_edge(self, cat_dictionary):
        """Return the lowest level environment from categories."""
        # Replace keys with integers
        numbered_dict = {
            int(key.replace(BACDIVE_ENVIRONMENT_CATEGORY, "")): value
            for key, value in cat_dictionary.items()
        }
        # Get value with highest category integer
        val = numbered_dict[max(numbered_dict.keys())]

        return val

    def _get_cat_hierarchy(self, cat_dictionary):
        """Return the lowest level environment from categories."""
        edge_pairs = []

        # Replace keys with integers
        numbered_dict = {
            int(key.replace(BACDIVE_ENVIRONMENT_CATEGORY, "")): value
            for key, value in cat_dictionary.items()
        }
        # Sort keys in descending order
        sorted_keys = sorted(numbered_dict.keys(), reverse=True)
        for i in range(len(sorted_keys) - 1):
            key1 = sorted_keys[i]
            key2 = sorted_keys[i + 1]
            edge_pairs.append([numbered_dict[key1], numbered_dict[key2]])

        return edge_pairs

    def _process_antibiotic_resistance(self, item, ncbitaxon_id, key):
        chebi_key = CHEBI_PREFIX + str(item[CHEBI_KEY])
        METABOLITE_MAP[chebi_key] = (
            item[METABOLITE_KEY] if not METABOLITE_MAP.get(chebi_key) else METABOLITE_MAP[chebi_key]
        )

        if item.get(RESISTANCE_KEY) == "yes":
            antibiotic_predicate = NCBI_TO_METABOLITE_RESISTANCE_EDGE
        elif item.get(SENSITIVITY_KEY) == "yes":
            antibiotic_predicate = NCBI_TO_METABOLITE_SENSITIVITY_EDGE
        else:
            antibiotic_predicate = None

        if antibiotic_predicate:
            self.ar_nodes_data_to_write.append(
                [
                    chebi_key,
                    METABOLITE_CATEGORY,
                    item[METABOLITE_KEY],
                ]
                + [None] * (len(self.node_header) - 3)
            )
            self.ar_edges_data_to_write.append(
                [
                    ncbitaxon_id,
                    antibiotic_predicate,
                    chebi_key,
                    None,
                    BACDIVE_PREFIX + key,
                ]
            )

    def _process_metabolites(self, dictionary, ncbitaxon_id, key, node_writer, edge_writer):
        """
        Process a single antibiotic dictionary entry.

        Maps medium label -> node, and antibiotic name -> node, plus the appropriate edges.
        Includes debug print statements showing exactly which nodes and edges are written.
        Now uses numeric thresholds:
        * < 10 => NCBI_TO_METABOLITE_RESISTANCE_EDGE
        * > 30 => NCBI_TO_METABOLITE_SENSITIVITY_EDGE.
        """

        def parse_numeric_value(value_str: str) -> float:
            """
            Parse the antibiotic value string and return a single float.

            Handles strings like "30", "42-44", ">50". For ranges, returns the mean.
            For '>50', parses as 50. If parsing fails, returns None.
            """
            value_str = value_str.strip()
            if not value_str:
                return None
            # Case: range "42-44"
            if "-" in value_str and not value_str.startswith(">"):
                try:
                    lo, hi = value_str.split("-")
                    return (float(lo) + float(hi)) / 2
                except ValueError:
                    return None
            # Case: strictly ">" notation, e.g. ">50"
            if value_str.startswith(">"):
                # parse remainder
                try:
                    val = float(value_str[1:])
                    return val  # If you want to treat >50 as "50" or "50.1" is up to you
                except ValueError:
                    return None
            # Case: single numeric "30"
            try:
                return float(value_str)
            except ValueError:
                return None

        # print(f"\n--- DEBUG: Entering _process_metabolites ---")
        # print(f"Dictionary contents:\n{dictionary}\n")

        # 1) Handle 'medium' label
        medium_label = dictionary.get(MEDIUM_KEY)
        if medium_label:
            medium_id = (
                MEDIADIVE_MEDIUM_PREFIX + medium_label.replace(" ", "_").replace("-", "_").lower()
            )
            #    print(f"--> Found medium_label: '{medium_label}' => medium_id: '{medium_id}'")
            node_row = [
                medium_id,
                METABOLITE_CATEGORY,
                medium_label,
            ] + [
                None
            ] * (len(self.node_header) - 3)
            # print(f"    Writing node row for MEDIADIVE_MEDIUM_PREFIX{node_row}")
            node_writer.writerow(node_row)
        # else:
        #    print("--> No medium label found in this dictionary.")

        # 2) Map items in 'dictionary' to METABOLITE_MAP
        #    (K = antibiotic key, V = numeric/range/'>' string, e.g. "30-32")
        metabolites_with_curies = {
            k: v for k, v in dictionary.items() if k in METABOLITE_MAP.values()
        }
        if metabolites_with_curies:
            #    print(f"--> Found {len(metabolites_with_curies)} items that match METABOLITE_MAP.values():")
            for k, v in metabolites_with_curies.items():
                #        print(f"    {k} => {v}")
                numeric_val = parse_numeric_value(v)
                #        print(f"    numeric_val = {numeric_val}")

                # Determine whether it indicates resistance (<10) or sensitivity (>30)
                if numeric_val is not None and numeric_val < 15:
                    antibiotic_predicate = NCBI_TO_METABOLITE_RESISTANCE_EDGE
                elif numeric_val is not None and numeric_val > 25:
                    antibiotic_predicate = NCBI_TO_METABOLITE_SENSITIVITY_EDGE
                else:
                    # No edge if between 10 and 30 (inclusive)
                    antibiotic_predicate = None

                # Reverse lookup: which METABOLITE_MAP key gave us K?
                metabolite_id = [key_ for key_, value_ in METABOLITE_MAP.items() if value_ == k][0]
                #        print(f"    antibiotic_predicate = {antibiotic_predicate}")
                #        print(f"    metabolite_id = {metabolite_id}")

                # If there's a valid predicate and ID, write node & edge
                if antibiotic_predicate and metabolite_id:
                    node_row = [
                        metabolite_id,
                        METABOLITE_CATEGORY,
                        k,
                    ] + [
                        None
                    ] * (len(self.node_header) - 3)
                    #            print(f"    Writing node row for antibiotic: {node_row}")
                    node_writer.writerow(node_row)

                    edge_row = [
                        ncbitaxon_id,
                        antibiotic_predicate,
                        metabolite_id,
                        None,
                        BACDIVE_PREFIX + key,
                    ]
                    #            print(f"    Writing edge row for antibiotic: {edge_row}")
                    edge_writer.writerows([edge_row])
        #        else:
        #            print("    ==> No edge created (value in [10..30] range or parse failed).")
        # else:
        #    print("--> No matching antibiotics found in METABOLITE_MAP for this dictionary.")

        # print("--- DEBUG: Exiting _process_metabolites ---\n")

    def _process_medium(self, dictionary, ncbitaxon_id, key, edge_writer):
        medium_label = dictionary.get(MEDIUM_KEY)
        if medium_label:
            medium_id = (
                MEDIADIVE_MEDIUM_PREFIX + medium_label.replace(" ", "_").replace("-", "_").lower()
            )
            edge_writer.writerow(
                [
                    ncbitaxon_id,
                    NCBI_TO_MEDIUM_EDGE,
                    medium_id,
                    IS_GROWN_IN,
                    BACDIVE_PREFIX + key,
                ]
            )

    def run(self, data_file: Union[Optional[Path], Optional[str]] = None, show_status: bool = True):
        """Run the transformation."""
        # replace with downloaded data filename for this source
        input_file = os.path.join(self.input_base_dir, "bacdive_strains.json")  # must exist already
        # Read the JSON file into the variable input_json
        with open(input_file, "r") as f:
            input_json = json.load(f)

        # Detect format and convert to consistent format
        # Old format: dict with string keys, New format: list of dicts
        if isinstance(input_json, dict):
            # Old format: convert to list of (key, value) tuples
            data_items = list(input_json.items())
        elif isinstance(input_json, list):
            # New format: already a list, create tuples with index as key
            data_items = [(str(item.get('General', {}).get('BacDive-ID', idx)), item)
                          for idx, item in enumerate(input_json)]
        else:
            raise ValueError(f"Unexpected JSON format: expected dict or list, got {type(input_json)}")

        translation_table_for_ids = str.maketrans(TRANSLATION_TABLE_FOR_IDS)
        translation_table_for_labels = str.maketrans(TRANSLATION_TABLE_FOR_LABELS)

        # Track non-matching media links
        non_matching_media_links = set()

        COLUMN_NAMES = [
            BACDIVE_ID_COLUMN,
            DSM_NUMBER_COLUMN,
            EXTERNAL_LINKS_CULTURE_NUMBER_COLUMN,
            NCBITAXON_ID_COLUMN,
            NCBITAXON_DESCRIPTION_COLUMN,
            KEYWORDS_COLUMN,
            MEDIUM_ID_COLUMN,
            MEDIUM_LABEL_COLUMN,
            MEDIUM_URL_COLUMN,
            MEDIADIVE_URL_COLUMN,
            ISOLATION_COLUMN,
            ISOLATION_SOURCE_CATEGORIES_COLUMN,
            MORPHOLOGY_MULTIMEDIA_COLUMN,
            MORPHOLOGY_MULTICELLULAR_MORPHOLOGY_COLUMN,
            MORPHOLOGY_COLONY_MORPHOLOGY_COLUMN,
            MORPHOLOGY_CELL_MORPHOLOGY_COLUMN,
            MORPHOLOGY_PIGMENTATION_COLUMN,
            RISK_ASSESSMENT_COLUMN,
        ]

        PHYS_AND_META_COL_NAMES = [
            BACDIVE_ID_COLUMN,
            OBSERVATION,
            ENZYMES,
            METABOLITE_UTILIZATION,
            METABOLITE_PRODUCTION,
            METABOLITE_TESTS,
            API_X_COLUMN,
            OXYGEN_TOLERANCE,
            SPORE_FORMATION,
            HALOPHILY,
            ANTIBIOTIC_RESISTANCE,
            MUREIN,
            COMPOUND_PRODUCTION,
            FATTY_ACID_PROFILE,
            TOLERANCE,
            ANTIBIOGRAM,
            NUTRITION_TYPE,
        ]

        NAME_TAX_CLASSIFICATION_COL_NAMES = [
            BACDIVE_ID_COLUMN,
            NCBITAXON_ID_COLUMN,
            DOMAIN,
            PHYLUM,
            CLASS,
            ORDER,
            FAMILY,
            GENUS,
            SPECIES,
            FULL_SCIENTIFIC_NAME,
            STRAIN_DESIGNATION,
            TYPE_STRAIN,
            SYNONYMS,
            LPSN,
        ]

        # make directory in data/transformed
        os.makedirs(self.output_dir, exist_ok=True)

        with (
            open(str(BACDIVE_TMP_DIR / "bacdive.tsv"), "w") as tsvfile_1,
            open(str(BACDIVE_TMP_DIR / "bacdive_physiology_metabolism.tsv"), "w") as tsvfile_2,
            open(str(BACDIVE_TMP_DIR / BACDIVE_MAPPING_FILE), "r") as tsvfile_3,
            open(str(BACDIVE_TMP_DIR / "bacdive_name_tax_classification.tsv"), "w") as tsvfile_4,
            open(self.output_node_file, "w") as node,
            open(self.output_edge_file, "w") as edge,
            open(CUSTOM_CURIES_YAML_FILE, "r") as cc_file,
        ):
            writer = csv.writer(tsvfile_1, delimiter="\t")
            # Write the column names to the output file
            writer.writerow(COLUMN_NAMES)
            writer_2 = csv.writer(tsvfile_2, delimiter="\t")
            writer_2.writerow(PHYS_AND_META_COL_NAMES)
            writer_3 = csv.writer(tsvfile_4, delimiter="\t")
            writer_3.writerow(NAME_TAX_CLASSIFICATION_COL_NAMES)

            node_writer = csv.writer(node, delimiter="\t")
            node_writer.writerow(self.node_header)
            edge_writer = csv.writer(edge, delimiter="\t")
            edge_writer.writerow(self.edge_header)

            custom_curie_data = yaml.safe_load(cc_file)
            bacdive_mappings_list_of_dicts = list(csv.DictReader(tsvfile_3, delimiter="\t"))

            # ! BacDive Mapping file processing.
            # Nodes to be written to the node file.
            # Get substrate from the bacdive mapping file
            assay_nodes_to_write = []
            # Edges to be written to the edge file.
            assay_edges_to_write = []
            for assay in bacdive_mappings_list_of_dicts:
                # enzyme to assay edge.
                ec_id = self._get_enzyme_id(assay)
                if ec_id:
                    assay_nodes_to_write.append(
                        [
                            ec_id,
                            EC_CATEGORY,
                            assay[BACDIVE_MAPPING_ENZYME_LABEL],
                        ]
                        + [None] * (len(self.node_header) - 3)
                    )
                    assay_edges_to_write.append(
                        [
                            ec_id,
                            ENZYME_TO_ASSAY_EDGE,
                            assay[BACDIVE_MAPPING_PSEUDO_ID_COLUMN],
                            ASSESSED_ACTIVITY_RELATIONSHIP,
                            BACDIVE_MAPPING_FILE,
                        ]
                    )
                # substrate to assay edge.
                substrate_id = self._get_substrate_id(assay)
                if substrate_id:
                    assay_nodes_to_write.append(
                        [
                            substrate_id,
                            SUBSTRATE_CATEGORY,
                            assay[BACDIVE_MAPPING_SUBSTRATE_LABEL],
                        ]
                        + [None] * (len(self.node_header) - 3)
                    )
                    assay_edges_to_write.append(
                        [
                            substrate_id,
                            SUBSTRATE_TO_ASSAY_EDGE,
                            assay[BACDIVE_MAPPING_PSEUDO_ID_COLUMN],
                            PARTICIPATES_IN,
                            BACDIVE_MAPPING_FILE,
                        ]
                    )
                # substrate to enzyme edge
                if ec_id and substrate_id:
                    assay_edges_to_write.append(
                        [
                            ec_id,
                            ENZYME_TO_SUBSTRATE_EDGE,
                            substrate_id,
                            PARTICIPATES_IN,
                            BACDIVE_MAPPING_FILE,
                        ]
                    )
                if assay_edges_to_write:
                    edge_writer.writerows(assay_edges_to_write)
                if assay_nodes_to_write:
                    node_writer.writerows(assay_nodes_to_write)

            # Choose the appropriate context manager based on the flag
            progress_class = tqdm if show_status else DummyTqdm
<<<<<<< HEAD
            with progress_class(
                total=len(data_items) + 1, desc="Processing files"
            ) as progress:
                for index, (key, value) in enumerate(data_items):
=======
            with progress_class(total=len(input_json) + 1, desc="Processing files") as progress:
                for index, value in enumerate(input_json):
                    # Build keyword_map for this specific record using JSON paths
                    keyword_map = self._build_keyword_map_from_record(value, custom_curie_data)
>>>>>>> 255f6f9d
                    # * Uncomment this block ONLY if you want to view the split *******
                    # * contents of the JSON file source into YAML files.
                    # import yaml
                    # from kg_microbe.transform_utils.constants import BACDIVE_YAML_DIR
                    # fn: Path = Path(str(BACDIVE_YAML_DIR / key) + ".yaml")
                    # if not fn.is_file():
                    #     with open(str(fn), "w") as outfile:
                    #         yaml.dump(value, outfile)
                    # *******************************************************************

                    # Get "General" information
                    general_info = value.get(GENERAL, {})
<<<<<<< HEAD
                    # Extract BacDive-ID from the data, use key (which contains the correct ID/key)
                    # key is already the correct string ID from our preprocessing
=======
                    # Extract BacDive-ID from the new format, fallback to index if not found
                    bacdive_id = general_info.get("BacDive-ID", index)
                    key = str(bacdive_id)
>>>>>>> 255f6f9d
                    # bacdive_id = general_info.get(BACDIVE_ID) # This is the same as `key`
                    dsm_number = general_info.get(DSM_NUMBER)
                    external_links = value.get(EXTERNAL_LINKS, {})
                    culture_number_from_external_links = None
                    isolation = value.get(ISOLATION_SAMPLING_ENV_INFO, {}).get(ISOLATION)
                    isolation_source_categories = value.get(ISOLATION_SAMPLING_ENV_INFO, {}).get(
                        ISOLATION_SOURCE_CATEGORIES, []
                    )

                    morphology_multimedia = value.get(MORPHOLOGY, {}).get(MULTIMEDIA)
                    morphology_multicellular = value.get(MORPHOLOGY, {}).get(
                        MULTICELLULAR_MORPHOLOGY
                    )
                    morphology_colony = value.get(MORPHOLOGY, {}).get(COLONY_MORPHOLOGY)
                    morphology_cell = value.get(MORPHOLOGY, {}).get(CELL_MORPHOLOGY)
                    morphology_pigmentation = value.get(MORPHOLOGY, {}).get(PIGMENTATION)
                    phys_and_metabolism_observation = value.get(PHYSIOLOGY_AND_METABOLISM, {}).get(
                        OBSERVATION
                    )
                    phys_and_metabolism_enzymes = value.get(PHYSIOLOGY_AND_METABOLISM, {}).get(
                        ENZYMES
                    )
                    name_tax_classification = value.get(NAME_TAX_CLASSIFICATION, {})

                    phys_and_metabolism_metabolite_utilization = value.get(
                        PHYSIOLOGY_AND_METABOLISM, {}
                    ).get(METABOLITE_UTILIZATION)
                    phys_and_metabolism_metabolite_production = value.get(
                        PHYSIOLOGY_AND_METABOLISM, {}
                    ).get(METABOLITE_PRODUCTION)
                    phys_and_metabolism_metabolite_tests = value.get(
                        PHYSIOLOGY_AND_METABOLISM, {}
                    ).get(METABOLITE_TESTS)
                    phys_and_metabolism_API = (
                        {
                            k: v
                            for k, v in value.get(PHYSIOLOGY_AND_METABOLISM, {}).items()
                            if k.startswith("API ")
                        }
                        if any(
                            k.startswith("API ") for k in value.get(PHYSIOLOGY_AND_METABOLISM, {})
                        )
                        else None
                    )
                    phys_and_metabolism_oxygen_tolerance = value.get(
                        PHYSIOLOGY_AND_METABOLISM, {}
                    ).get(OXYGEN_TOLERANCE)
                    phys_and_metabolism_spore_formation = value.get(
                        PHYSIOLOGY_AND_METABOLISM, {}
                    ).get(SPORE_FORMATION)
                    phys_and_metabolism_halophily = value.get(PHYSIOLOGY_AND_METABOLISM, {}).get(
                        HALOPHILY
                    )
                    phys_and_metabolism_antibiotic_resistance = value.get(
                        PHYSIOLOGY_AND_METABOLISM, {}
                    ).get(ANTIBIOTIC_RESISTANCE)
                    phys_and_metabolism_murein_type = value.get(PHYSIOLOGY_AND_METABOLISM, {}).get(
                        MUREIN
                    )
                    phys_and_metabolism_compound_production = value.get(
                        PHYSIOLOGY_AND_METABOLISM, {}
                    ).get(COMPOUND_PRODUCTION)
                    phys_and_metabolism_fatty_acid_profile = value.get(
                        PHYSIOLOGY_AND_METABOLISM, {}
                    ).get(FATTY_ACID_PROFILE)
                    phys_and_metabolism_tolerance = value.get(PHYSIOLOGY_AND_METABOLISM, {}).get(
                        TOLERANCE
                    )
                    phys_and_metabolism_antibiogram = value.get(PHYSIOLOGY_AND_METABOLISM, {}).get(
                        ANTIBIOGRAM
                    )
                    phys_and_metabolism_nutrition_type = value.get(
                        PHYSIOLOGY_AND_METABOLISM, {}
                    ).get(NUTRITION_TYPE)

                    risk_assessment = value.get(SAFETY_INFO, {}).get(RISK_ASSESSMENT)

                    if EXTERNAL_LINKS_CULTURE_NUMBER in external_links:
                        culture_number_from_external_links = (
                            external_links[EXTERNAL_LINKS_CULTURE_NUMBER] or ""
                        ).split(",")
                        culture_number_translation_table = str.maketrans("", "", '()"')
                        culture_number_from_external_links = [
                            culture_number.translate(culture_number_translation_table)
                            .replace('""', "")
                            .strip()
                            for culture_number in culture_number_from_external_links
                        ]

                        if dsm_number is None:
                            dsm_number = next(
                                (
                                    re.search(r"DSM (\d+)", item).group(1)
                                    for item in culture_number_from_external_links
                                    if re.search(r"DSM (\d+)", item)
                                ),
                                None,
                            )

                    # SUBJECT part
                    ncbitaxon_id = None
                    ncbi_label = None
                    ncbi_description = None
                    species_with_strains = []

                    if NCBITAXON_ID in general_info:
                        if isinstance(general_info[NCBITAXON_ID], list):
                            ncbi_of_interest = next(
                                (
                                    ncbi[NCBITAXON_ID]
                                    for ncbi in general_info[NCBITAXON_ID]
                                    if MATCHING_LEVEL in ncbi
                                    and (
                                        ncbi[MATCHING_LEVEL] == STRAIN
                                        or (
                                            ncbi[MATCHING_LEVEL] == SPECIES
                                            and not any(
                                                ncbi_temp[MATCHING_LEVEL] == STRAIN
                                                for ncbi_temp in general_info[NCBITAXON_ID]
                                            )
                                        )
                                    )
                                ),
                                None,
                            )
                            if ncbi_of_interest is not None:
                                ncbitaxon_id = NCBITAXON_PREFIX + str(ncbi_of_interest)
                        else:
                            ncbitaxon_id = NCBITAXON_PREFIX + str(
                                general_info[NCBITAXON_ID][NCBITAXON_ID]
                            )
                        species_with_strains = [ncbitaxon_id]
                        ncbi_description = general_info.get(GENERAL_DESCRIPTION, "")
                        ncbi_label = get_label(self.ncbi_impl, ncbitaxon_id)
                        if ncbi_label is None:
                            ncbi_label = ncbi_description

                    keywords = general_info.get(KEYWORDS, "")
                    nodes_from_keywords = {
                        key: keyword_map[key.lower().replace(" ", "_").replace("-", "_")]
                        for key in keywords
                        if key.lower().replace(" ", "_").replace("-", "_") in keyword_map
                    }

                    # OBJECT PART
                    medium_ids = []
                    medium_labels = []
                    medium_urls = []
                    mediadive_urls = []

                    if (
                        CULTURE_AND_GROWTH_CONDITIONS in value
                        and value[CULTURE_AND_GROWTH_CONDITIONS]
                    ):
                        if (
                            CULTURE_MEDIUM in value[CULTURE_AND_GROWTH_CONDITIONS]
                            and value[CULTURE_AND_GROWTH_CONDITIONS][CULTURE_MEDIUM]
                        ):
                            media = value[CULTURE_AND_GROWTH_CONDITIONS][CULTURE_MEDIUM]

                            if not isinstance(media, list):
                                media = [media]

                            for medium in media:
                                if CULTURE_LINK in medium and medium[CULTURE_LINK]:
                                    medium_url = str(medium[CULTURE_LINK])

                                    # Skip URLs that are just "None" as string
                                    if medium_url == "None":
                                        continue

                                    medium_id_list = [
                                        medium_url.replace(val, key)
                                        for key, val in BACDIVE_MEDIUM_DICT.items()
                                        if medium_url.startswith(val)
                                    ]

                                    # Handle DSMZ PDF URLs: https://www.dsmz.de/microorganisms/medium/pdf/DSMZ_Medium*.pdf
                                    # introducing variable below to resolve E501 (defaulting on line length limit)
                                    dsmz_medium_pattern = (
                                        "www.dsmz.de/microorganisms/medium/pdf/DSMZ_Medium"
                                    )
                                    if not medium_id_list and dsmz_medium_pattern in medium_url:
                                        match = re.search(r"DSMZ_Medium(\d+)\.pdf", medium_url)
                                        if match:
                                            medium_number = match.group(1)
                                            medium_id_list = [
                                                f"{MEDIADIVE_MEDIUM_PREFIX}{medium_number}"
                                            ]
                                    # Track non-matching URLs
                                    if not medium_id_list:
                                        non_matching_media_links.add(medium_url)
                                        continue

                                    medium_label = medium.get(CULTURE_NAME, None)
                                    mediadive_url = medium_url.replace(
                                        BACDIVE_API_BASE_URL, MEDIADIVE_REST_API_BASE_URL
                                    )

                                    # Store each medium's details in lists
                                    medium_ids.extend(medium_id_list)
                                    medium_labels.append(
                                        remove_nextlines(medium_label).translate(
                                            translation_table_for_labels
                                        )
                                    )
                                    medium_urls.append(medium_url)
                                    mediadive_urls.append(mediadive_url)

                            for mid, mlabel, murl, mdurl in zip(
                                medium_ids, medium_labels, medium_urls, mediadive_urls, strict=False
                            ):
                                data = [
                                    BACDIVE_PREFIX + key,
                                    dsm_number,
                                    culture_number_from_external_links,
                                    ncbitaxon_id,
                                    ncbi_description,
                                    str(keywords),
                                    mid,
                                    mlabel,
                                    murl,
                                    mdurl,
                                    isolation,
                                    isolation_source_categories,
                                    morphology_multimedia,
                                    morphology_multicellular,
                                    morphology_colony,
                                    morphology_cell,
                                    morphology_pigmentation,
                                    risk_assessment,
                                ]

                                writer.writerow(data)  # writing the data

                    phys_and_meta_data = [
                        BACDIVE_PREFIX + key,
                        phys_and_metabolism_observation,
                        phys_and_metabolism_enzymes,
                        phys_and_metabolism_metabolite_utilization,
                        phys_and_metabolism_metabolite_production,
                        phys_and_metabolism_metabolite_tests,
                        phys_and_metabolism_API,
                        phys_and_metabolism_oxygen_tolerance,
                        phys_and_metabolism_spore_formation,
                        phys_and_metabolism_halophily,
                        phys_and_metabolism_antibiotic_resistance,
                        phys_and_metabolism_murein_type,
                        phys_and_metabolism_compound_production,
                        phys_and_metabolism_fatty_acid_profile,
                        phys_and_metabolism_tolerance,
                        phys_and_metabolism_antibiogram,
                        phys_and_metabolism_nutrition_type,
                    ]

                    if not all(item is None for item in phys_and_meta_data[1:]):
                        writer_2.writerow(phys_and_meta_data)

                    lpsn = name_tax_classification.get(LPSN)
                    synonyms = lpsn.get(SYNONYMS, {}) if lpsn and SYNONYMS in lpsn else None
                    if isinstance(synonyms, list):
                        synonym_parsed = " | ".join(
                            synonym.get(SYNONYM, {}) for synonym in synonyms
                        )
                    elif isinstance(synonyms, dict):
                        synonym_parsed = synonyms.get(SYNONYM, {})
                    else:
                        synonym_parsed = None

                    name_tax_classification_data = [
                        BACDIVE_PREFIX + key,
                        ncbitaxon_id,
                        name_tax_classification.get(DOMAIN),
                        name_tax_classification.get(PHYLUM),
                        name_tax_classification.get(CLASS),
                        name_tax_classification.get(ORDER),
                        name_tax_classification.get(FAMILY),
                        name_tax_classification.get(GENUS),
                        name_tax_classification.get(SPECIES),
                        name_tax_classification.get(FULL_SCIENTIFIC_NAME),
                        name_tax_classification.get(STRAIN_DESIGNATION),
                        name_tax_classification.get(TYPE_STRAIN),
                        synonym_parsed,
                        lpsn,
                    ]

                    # Biosafety level
                    if risk_assessment and ncbitaxon_id:
                        if isinstance(risk_assessment, dict):
                            biosafety_level = risk_assessment.get(BIOSAFETY_LEVEL, None)
                        elif isinstance(risk_assessment, list):
                            # ! Assumption is biosafety level for all items in the list are the same.
                            biosafety_level = risk_assessment[0].get(BIOSAFETY_LEVEL, None)
                        if biosafety_level:
                            biosafety_level = re.findall(r"\d+", biosafety_level)[0]
                            biosafety_level_id = f"{BIOSAFETY_LEVEL_PREFIX}{biosafety_level}"
                            biosafety_level_label = f"{BIOSAFETY_LEVEL} {biosafety_level}"
                            node_writer.writerow(
                                [
                                    biosafety_level_id,
                                    BIOSAFETY_CATEGORY,
                                    biosafety_level_label,
                                ]
                                + [None] * (len(self.node_header) - 3)
                            )
                            edge_writer.writerow(
                                [
                                    ncbitaxon_id,
                                    BIOSAFETY_LEVEL_PREDICATE,
                                    biosafety_level_id,
                                    None,
                                    BACDIVE_PREFIX + key,
                                ]
                            )

                    if not all(item is None for item in name_tax_classification_data[2:]):
                        writer_3.writerow(name_tax_classification_data)

                    #! Strains of NCBITaxon species
                    if (
                        name_tax_classification
                        and name_tax_classification.get(TYPE_STRAIN) == "yes"
                    ):
                        if "," in name_tax_classification.get(STRAIN_DESIGNATION, ""):
                            strain_designations = name_tax_classification.get(
                                STRAIN_DESIGNATION
                            ).split(", ")
                            curated_strain_ids = [
                                strain_designation.strip().translate(translation_table_for_ids)
                                for strain_designation in strain_designations
                            ]
                        elif name_tax_classification.get(STRAIN_DESIGNATION):
                            curated_strain_ids = [
                                name_tax_classification.get(STRAIN_DESIGNATION)
                                .strip()
                                .translate(translation_table_for_ids)
                            ]

                        else:
                            # curated_strain_id_suffix = BACDIVE_PREFIX.replace(":", "_") + key
                            # if ncbitaxon_id:
                            #     curated_strain_id_suffix = ncbitaxon_id.replace(":", "_")
                            # else:
                            #     curated_strain_id_suffix = "NO_NCBITaxon_ID"

                            # ! As per Marcin, strain designation will be in label only.
                            curated_strain_ids = (
                                [
                                    name_tax_classification.get(STRAIN_DESIGNATION)
                                    .strip()
                                    .translate(translation_table_for_ids)
                                ]
                                if name_tax_classification.get(STRAIN_DESIGNATION)
                                else []
                            )

                        # curated_strain_ids = [
                        #     STRAIN_PREFIX
                        #     + curated_strain_id
                        #     + (
                        #         # "_of_" + ncbitaxon_id.replace(":", "_")
                        #         BACDIVE_PREFIX.replace(":", "_") + key
                        #         if str(curated_strain_id).isnumeric()
                        #         else ""
                        #     )
                        #     for curated_strain_id in curated_strain_ids
                        # ]

                        # Use just 1st strain as per Marcin.
                        # species_with_strains.extend([curated_strain_ids[0]])
                        curated_strain_id = STRAIN_PREFIX + BACDIVE_PREFIX.replace(":", "_") + key
                        species_with_strains.extend([curated_strain_id])
                        if len(curated_strain_ids) > 0:
                            prefix = BACDIVE_PREFIX.replace(":", "_")
                            strain_id = curated_strain_ids[0]
                            curated_strain_label = (
                                f"{prefix + key} as {strain_id} of {ncbitaxon_id}"
                            )

                        else:
                            curated_strain_label = (
                                f"{BACDIVE_PREFIX.replace(':', '_') + key} of {ncbitaxon_id}"
                            )

                        # curated_strain_label = name_tax_classification.get(
                        #     FULL_SCIENTIFIC_NAME, f"strain_of {ncbi_label}"
                        # )
                        # curated_strain_label = process_and_decode_label(curated_strain_label)

                        # ! Synonyms are specific to species and not the strain.
                        # if synonym_parsed is None:
                        node_writer.writerow(
                            [
                                curated_strain_id,
                                NCBI_CATEGORY,
                                curated_strain_label,
                            ]
                            + [None] * (len(self.node_header) - 3)
                            # for curated_strain_id in curated_strain_ids
                            # if curated_strain_id
                        )
                        # else:
                        #     node_writer.writerows(
                        #         [
                        #             curated_strain_id,
                        #             NCBI_CATEGORY,
                        #             curated_strain_label,
                        #         ]
                        #         + [None] * 3
                        #         + [synonym_parsed]
                        #         + [None] * (len(self.node_header) - 7)
                        #         for curated_strain_id in curated_strain_ids
                        #         if curated_strain_id
                        #     )
                        if ncbitaxon_id and curated_strain_id:
                            edge_writer.writerow(
                                [
                                    curated_strain_id,
                                    SUBCLASS_PREDICATE,
                                    ncbitaxon_id,
                                    RDFS_SUBCLASS_OF,
                                    BACDIVE_PREFIX + key,
                                ]
                                # for curated_strain_id in curated_strain_ids
                                # if curated_strain_id
                            )
                        # Equivalencies in strain IDs established as edges
                        # if len(curated_strain_ids) > 1:
                        #     for i in range(len(curated_strain_ids)):
                        #         for j in range(i + 1, len(curated_strain_ids)):
                        #             edge_writer.writerows(
                        #                 [
                        #                     [
                        #                         curated_strain_ids[i],
                        #                         SAME_AS_PREDICATE,
                        #                         curated_strain_ids[j],
                        #                         EXACT_MATCH,
                        #                         BACDIVE_PREFIX + key,
                        #                     ],
                        #                     [
                        #                         curated_strain_ids[i],
                        #                         SAME_AS_PREDICATE,
                        #                         BACDIVE_PREFIX + key,
                        #                         EXACT_MATCH,
                        #                         BACDIVE_PREFIX + key,
                        #                     ],
                        #                     [
                        #                         curated_strain_ids[j],
                        #                         SAME_AS_PREDICATE,
                        #                         BACDIVE_PREFIX + key,
                        #                         EXACT_MATCH,
                        #                         BACDIVE_PREFIX + key,
                        #                     ],
                        #                 ]
                        #             )
                    # ! ----------------------------

                    if ncbitaxon_id and medium_ids:
                        for mid, mlabel in zip(medium_ids, medium_labels, strict=False):
                            # Combine list creation and extension for nodes
                            nodes_data_to_write = [
                                [ncbitaxon_id, NCBI_CATEGORY, ncbi_label],
                                [mid, MEDIUM_CATEGORY, mlabel],
                            ]
                            nodes_data_to_write = [
                                sublist + [None] * (len(self.node_header) - 3)
                                for sublist in nodes_data_to_write
                            ]
                            node_writer.writerows(nodes_data_to_write)

                            # Combine list creation and extension for edges
                            edges_data_to_write = [
                                [
                                    organism,
                                    NCBI_TO_MEDIUM_EDGE,
                                    mid,
                                    IS_GROWN_IN,
                                    BACDIVE_PREFIX + key,
                                ]
                                for organism in species_with_strains
                            ]

                            edge_writer.writerows(edges_data_to_write)

                    if ncbitaxon_id and nodes_from_keywords:
                        # Convert to manual CHEBI ID for keywords
                        nodes_data_to_write = [
                            [
                                next(
                                    (
                                        key
                                        for key, val in METABOLITE_MAP.items()
                                        if val == value[CURIE_COLUMN].split(":")[1]
                                    ),
                                    value[CURIE_COLUMN],
                                ),
                                value[CATEGORY_COLUMN],
                                value[NAME_COLUMN],
                            ]
                            for _, value in nodes_from_keywords.items()
                        ]
                        nodes_data_to_write.append([ncbitaxon_id, NCBI_CATEGORY, ncbi_label])
                        nodes_data_to_write = [
                            sublist + [None] * (len(self.node_header) - 3)
                            for sublist in nodes_data_to_write
                        ]

                        node_writer.writerows(nodes_data_to_write)

                        for _, value in nodes_from_keywords.items():
                            # Convert to manual CHEBI ID for keywords
                            edges_data_to_write = [
                                [
                                    organism,
                                    value[PREDICATE_COLUMN],
                                    next(
                                        (
                                            key
                                            for key, val in METABOLITE_MAP.items()
                                            if val == value[CURIE_COLUMN].split(":")[1]
                                        ),
                                        value[CURIE_COLUMN],
                                    ),
                                    (
                                        HAS_PHENOTYPE
                                        if value[CATEGORY_COLUMN]
                                        in [PHENOTYPIC_CATEGORY, ATTRIBUTE_CATEGORY]
                                        else BIOLOGICAL_PROCESS
                                    ),
                                    BACDIVE_PREFIX + key,
                                ]
                                for organism in species_with_strains
                            ]

                            edge_writer.writerows(edges_data_to_write)

                    if ncbitaxon_id and culture_number_from_external_links:
                        for culture_number in culture_number_from_external_links:
                            culture_number_cleaned = culture_number.strip().replace(" ", "-")
                            strain_curie = (
                                STRAIN_PREFIX + culture_number_cleaned
                                if len(culture_number_cleaned) > 3
                                else None
                            )
                            strain_label = (
                                culture_number.strip() if len(culture_number_cleaned) > 3 else None
                            )
                            if strain_curie and strain_label:
                                node_writer.writerow(
                                    [strain_curie, NCBI_CATEGORY, strain_label]
                                    + [None] * (len(self.node_header) - 3)
                                )
                                edge_writer.writerow(
                                    [
                                        strain_curie,
                                        SUBCLASS_PREDICATE,
                                        ncbitaxon_id,
                                        RDFS_SUBCLASS_OF,
                                        BACDIVE_PREFIX + key,
                                    ]
                                )

                    if phys_and_metabolism_enzymes:
                        postive_activity_enzymes = None
                        if isinstance(phys_and_metabolism_enzymes, list):
                            postive_activity_enzymes = [
                                {f"{EC_PREFIX}{enzyme.get(EC_KEY)}": f"{enzyme.get('value')}"}
                                for enzyme in phys_and_metabolism_enzymes
                                if enzyme.get(ACTIVITY_KEY) == PLUS_SIGN and enzyme.get(EC_KEY)
                            ]
                        elif isinstance(phys_and_metabolism_enzymes, dict):
                            activity = phys_and_metabolism_enzymes.get(ACTIVITY_KEY)
                            if activity == PLUS_SIGN and phys_and_metabolism_enzymes.get(EC_KEY):
                                ec_value = f"{EC_PREFIX}{phys_and_metabolism_enzymes.get(EC_KEY)}"
                                value = phys_and_metabolism_enzymes.get("value")
                                postive_activity_enzymes = [{ec_value: value}]

                        else:
                            print(f"{phys_and_metabolism_enzymes} data not recorded.")
                        if postive_activity_enzymes:
                            enzyme_nodes_to_write = [
                                [k, PHENOTYPIC_CATEGORY, v] + [None] * (len(self.node_header) - 3)
                                for inner_dict in postive_activity_enzymes
                                for k, v in inner_dict.items()
                            ]
                            enzyme_nodes_to_write.append(
                                [ncbitaxon_id, NCBI_CATEGORY, ncbi_label]
                                + [None] * (len(self.node_header) - 3)
                            )
                            node_writer.writerows(enzyme_nodes_to_write)

                            for inner_dict in postive_activity_enzymes:
                                for k, _ in inner_dict.items():
                                    enzyme_edges_to_write = [
                                        [
                                            organism,
                                            NCBI_TO_ENZYME_EDGE,
                                            k,
                                            CAPABLE_OF,
                                            BACDIVE_PREFIX + key,
                                        ]
                                        for organism in species_with_strains
                                    ]
                                    edge_writer.writerows(enzyme_edges_to_write)

                    if phys_and_metabolism_metabolite_utilization:
                        positive_chebi_activity = None
                        if isinstance(phys_and_metabolism_metabolite_utilization, list):
                            positive_chebi_activity = []
                            # no_chebi_activity = defaultdict(list)
                            for metabolite in phys_and_metabolism_metabolite_utilization:
                                # ! NO CURIE associated to metabolite.
                                # if (
                                #     METABOLITE_CHEBI_KEY not in metabolite
                                #     and metabolite.get(UTILIZATION_ACTIVITY) == PLUS_SIGN
                                # ):
                                #     no_chebi_activity.setdefault("NO_CURIE", []).append(
                                #         [
                                #             metabolite[METABOLITE_KEY],
                                #             metabolite.get(UTILIZATION_TYPE_TESTED),
                                #         ]
                                #     )
                                #     positive_chebi_activity.append(no_chebi_activity)

                                if (
                                    METABOLITE_CHEBI_KEY in metabolite
                                    and metabolite.get(UTILIZATION_ACTIVITY) == PLUS_SIGN
                                ):
                                    chebi_key = f"{CHEBI_PREFIX}{metabolite[METABOLITE_CHEBI_KEY]}"
                                    positive_chebi_activity.append(
                                        {
                                            chebi_key: [
                                                metabolite[METABOLITE_KEY],
                                                metabolite.get(UTILIZATION_TYPE_TESTED),
                                            ]
                                        }
                                    )

                        elif isinstance(phys_and_metabolism_metabolite_utilization, dict):
                            utilization_activity = phys_and_metabolism_metabolite_utilization.get(
                                UTILIZATION_ACTIVITY
                            )
                            if (
                                utilization_activity == PLUS_SIGN
                                and phys_and_metabolism_metabolite_utilization.get(
                                    METABOLITE_CHEBI_KEY
                                )
                            ):
                                chebi_key = (
                                    f"{CHEBI_PREFIX}"
                                    f"{phys_and_metabolism_metabolite_utilization.get(METABOLITE_CHEBI_KEY)}"
                                )
                                metabolite_value = phys_and_metabolism_metabolite_utilization.get(
                                    METABOLITE_KEY
                                )
                                positive_chebi_activity = [{chebi_key: metabolite_value}]
                        else:
                            print(
                                f"{phys_and_metabolism_metabolite_utilization} data not recorded."
                            )
                        if positive_chebi_activity:
                            meta_util_nodes_to_write = [
                                [k, METABOLITE_CATEGORY, v[0]]
                                + [None] * (len(self.node_header) - 3)
                                for inner_dict in positive_chebi_activity
                                for k, v in inner_dict.items()
                            ]
                            node_writer.writerows(meta_util_nodes_to_write)

                            for inner_dict in positive_chebi_activity:
                                for k, _ in inner_dict.items():
                                    meta_util_edges_to_write = [
                                        [
                                            organism,
                                            NCBI_TO_METABOLITE_UTILIZATION_EDGE,
                                            k,
                                            HAS_PARTICIPANT,
                                            BACDIVE_PREFIX + key,
                                        ]
                                        for organism in species_with_strains
                                    ]
                                    edge_writer.writerows(meta_util_edges_to_write)

                    if phys_and_metabolism_metabolite_production:
                        positive_chebi_production = None
                        if isinstance(phys_and_metabolism_metabolite_production, list):
                            positive_chebi_production = []
                            # no_chebi_production = defaultdict(list)
                            for metabolite in phys_and_metabolism_metabolite_production:
                                if (
                                    METABOLITE_CHEBI_KEY in metabolite
                                    and metabolite.get(PRODUCTION_KEY) == "yes"
                                ):
                                    chebi_key = f"{CHEBI_PREFIX}{metabolite[METABOLITE_CHEBI_KEY]}"
                                    positive_chebi_production.append(
                                        {chebi_key: metabolite[METABOLITE_KEY]}
                                    )
                                # ! NO CURIE associated to metabolite.
                                # if (
                                #     METABOLITE_CHEBI_KEY not in metabolite and metabolite.get(PRODUCTION_KEY) == "yes"
                                # ):
                                #     no_chebi_production.setdefault("NO_CURIE", []).append(metabolite[METABOLITE_KEY])
                                #     positive_chebi_production.append(no_chebi_production)

                        elif isinstance(phys_and_metabolism_metabolite_production, dict):
                            production = phys_and_metabolism_metabolite_production.get(
                                PRODUCTION_KEY
                            )
                            if (
                                production == "yes"
                                and phys_and_metabolism_metabolite_production.get(
                                    METABOLITE_CHEBI_KEY
                                )
                            ):
                                chebi_key = (
                                    f"{CHEBI_PREFIX}"
                                    f"{phys_and_metabolism_metabolite_production.get(METABOLITE_CHEBI_KEY)}"
                                )
                                metabolite_value = phys_and_metabolism_metabolite_production.get(
                                    METABOLITE_KEY
                                )
                                positive_chebi_production = [{chebi_key: metabolite_value}]

                        else:
                            print(f"{phys_and_metabolism_metabolite_production} data not recorded.")

                        if positive_chebi_production:
                            metabolite_production_nodes_to_write = [
                                [k, METABOLITE_CATEGORY, v] + [None] * (len(self.node_header) - 3)
                                for inner_dict in positive_chebi_production
                                for k, v in inner_dict.items()
                            ]
                            node_writer.writerows(metabolite_production_nodes_to_write)

                            for inner_dict in positive_chebi_production:
                                for k, _ in inner_dict.items():
                                    metabolite_production_edges_to_write = [
                                        [
                                            organism,
                                            NCBI_TO_METABOLITE_PRODUCTION_EDGE,
                                            k,
                                            BIOLOGICAL_PROCESS,
                                            BACDIVE_PREFIX + key,
                                        ]
                                        for organism in species_with_strains
                                    ]
                                    edge_writer.writerows(metabolite_production_edges_to_write)

                    # Process oxygen tolerance using path-based extraction from METPO tree
                    # Parent: METPO:1000601 (oxygen preference)
                    # Path: "Physiology and metabolism.oxygen tolerance.oxygen tolerance"
                    self._process_phenotype_by_metpo_parent(
                        value, "METPO:1000601", species_with_strains, key, node_writer, edge_writer
                    )

                    # Process spore formation using path-based extraction from METPO tree
                    # Parent: METPO:1000870 (sporulation)
                    # Path: "Physiology and metabolism.spore formation.spore formation"
                    self._process_phenotype_by_metpo_parent(
                        value, "METPO:1000870", species_with_strains, key, node_writer, edge_writer
                    )

                    # Process nutrition type using path-based extraction from METPO tree
                    # Parent: METPO:1000631 (trophic type)
                    # Path: "Physiology and metabolism.nutrition type.type"
                    self._process_phenotype_by_metpo_parent(
                        value, "METPO:1000631", species_with_strains, key, node_writer, edge_writer
                    )

                    # Process cell shape using path-based extraction from METPO tree
                    # Parent: METPO:1000666 (cell shape)
                    # Path: "Morphology.cell morphology.cell shape"
                    self._process_phenotype_by_metpo_parent(
                        value, "METPO:1000666", species_with_strains, key, node_writer, edge_writer
                    )

                    # Process gram stain using path-based extraction from METPO tree
                    # Parent: METPO:1000697 (gram stain)
                    # Path: "Morphology.cell morphology.gram stain"
                    self._process_phenotype_by_metpo_parent(
                        value, "METPO:1000697", species_with_strains, key, node_writer, edge_writer
                    )

                    # Process motility using path-based extraction from METPO tree
                    # Parent: METPO:1000701 (motility)
                    # Path: "Morphology.cell morphology.motility"
                    self._process_phenotype_by_metpo_parent(
                        value, "METPO:1000701", species_with_strains, key, node_writer, edge_writer
                    )

                    if phys_and_metabolism_API:
                        # Process each API key separately (e.g. "API zym", "API NH", etc.)
                        for assay_name, assay_data in phys_and_metabolism_API.items():
                            # Normalize the assay name (e.g. "API zym" -> "API_zym", "API NH" -> "API_NH")
                            assay_name_norm = assay_name.replace(" ", "_")

                            # Flatten the data in case it's a list of dicts (API NH) or a single dict (API zym)
                            values = self._flatten_to_dicts(assay_data)

                            # Collect all keys that have a "+" value across all entries
                            meta_assay = {
                                f"{assay_name_norm}:{k}"
                                for entry in values
                                if isinstance(entry, dict)
                                for k, v in entry.items()
                                if v == PLUS_SIGN
                            }

                            if meta_assay:
                                # Write nodes for unique "+" results
                                metabolism_nodes_to_write = [
                                    [
                                        ASSAY_PREFIX + m.replace(":", "_"),
                                        PHENOTYPIC_CATEGORY,
                                        f"{assay_name} - {m.split(':')[-1]}",
                                    ]
                                    + [None] * (len(self.node_header) - 3)
                                    for m in meta_assay
                                    if not m.startswith(ASSAY_PREFIX)
                                ]
                                node_writer.writerows(metabolism_nodes_to_write)

                                # Write edges for each organism linked to each assay result
                                metabolism_edges_to_write = [
                                    [
                                        ASSAY_PREFIX + m.replace(":", "_"),
                                        ASSAY_TO_NCBI_EDGE,
                                        organism,
                                        ASSESSED_ACTIVITY_RELATIONSHIP,
                                        BACDIVE_PREFIX + key,
                                    ]
                                    for m in meta_assay
                                    if not m.startswith(ASSAY_PREFIX)
                                    for organism in species_with_strains
                                ]
                                edge_writer.writerows(metabolism_edges_to_write)

                    # REPLACEMENT: simple approach — each Cat1, Cat2, Cat3 becomes a node + edge to organism

                    all_values = []

                    if isinstance(isolation_source_categories, list):
                        for category in isolation_source_categories:
                            # collect all Cat1, Cat2, Cat3, etc.
                            all_values.extend(category.values())
                    elif isinstance(isolation_source_categories, dict):
                        all_values.extend(isolation_source_categories.values())

                    # Normalize strings (strip + translate)
                    all_values = [
                        val.strip().translate(translation_table_for_ids) for val in all_values
                    ]

                    # Create a node and an edge to the organism for each isolation source
                    for isol_source in all_values:
                        # Write an isolation source node
                        node_writer.writerow(
                            [
                                ISOLATION_SOURCE_PREFIX + isol_source.lower(),
                                ISOLATION_SOURCE_CATEGORY,
                                isol_source,
                            ]
                            + [None] * (len(self.node_header) - 3)
                        )
                        # Write an edge from the isolation source to each organism
                        edge_writer.writerows(
                            [
                                [
                                    ISOLATION_SOURCE_PREFIX + isol_source.lower(),
                                    NCBI_TO_ISOLATION_SOURCE_EDGE,
                                    organism,
                                    LOCATION_OF,
                                    self.source_name,
                                ]
                                for organism in species_with_strains
                            ]
                        )

                    if (
                        ncbitaxon_id
                        and phys_and_metabolism_antibiotic_resistance
                        and len(phys_and_metabolism_antibiotic_resistance) > 0
                    ):
                        self.ar_nodes_data_to_write = []
                        self.ar_edges_data_to_write = []

                        if isinstance(phys_and_metabolism_antibiotic_resistance, list):
                            for item in phys_and_metabolism_antibiotic_resistance:
                                if item.get(CHEBI_KEY):
                                    self._process_antibiotic_resistance(item, ncbitaxon_id, key)
                        elif isinstance(phys_and_metabolism_antibiotic_resistance, dict):
                            if phys_and_metabolism_antibiotic_resistance.get(CHEBI_KEY):
                                self._process_antibiotic_resistance(
                                    phys_and_metabolism_antibiotic_resistance, ncbitaxon_id, key
                                )

                        if self.ar_edges_data_to_write and self.ar_nodes_data_to_write:
                            node_writer.writerows(self.ar_nodes_data_to_write)
                            edge_writer.writerows(self.ar_edges_data_to_write)

                    if (
                        ncbitaxon_id
                        and phys_and_metabolism_antibiogram
                        and len(phys_and_metabolism_antibiogram) > 0
                    ):
                        if isinstance(phys_and_metabolism_antibiogram, list):
                            for dictionary in phys_and_metabolism_antibiogram:
                                self._process_metabolites(
                                    dictionary, ncbitaxon_id, key, node_writer, edge_writer
                                )
                                self._process_medium(dictionary, ncbitaxon_id, key, edge_writer)
                        elif isinstance(phys_and_metabolism_antibiogram, dict):
                            self._process_metabolites(
                                phys_and_metabolism_antibiogram,
                                ncbitaxon_id,
                                key,
                                node_writer,
                                edge_writer,
                            )
                            self._process_medium(
                                phys_and_metabolism_antibiogram, ncbitaxon_id, key, edge_writer
                            )

                    progress.set_description(f"Processing BacDive file: {str(index)}.yaml")
                    # After each iteration, call the update method to advance the progress bar.
                    progress.update()
                # Write metabolite_map to a file
                if len(METABOLITE_MAP) > 0 and not Path(METABOLITE_MAPPING_FILE).is_file():
                    with open(METABOLITE_MAPPING_FILE, "w") as f:
                        json.dump(METABOLITE_MAP, f, indent=4)

        # Write non-matching media links to a file
        media_links_file = os.path.join(self.output_dir, "bacdive_media_links.txt")
        with open(media_links_file, "w") as f:
            f.write("# Non-matching media links found in BacDive data\n")
            f.write(f"# Total unique non-matching links: {len(non_matching_media_links)}\n")
            f.write("# These links do not match the https://mediadive.dsmz.de/medium/ pattern\n\n")
            for link in sorted(non_matching_media_links):
                f.write(f"{link}\n")

        drop_duplicates(self.output_node_file, consolidation_columns=[ID_COLUMN, NAME_COLUMN])
        drop_duplicates(self.output_edge_file, consolidation_columns=[OBJECT_ID_COLUMN])<|MERGE_RESOLUTION|>--- conflicted
+++ resolved
@@ -823,19 +823,11 @@
                 if assay_nodes_to_write:
                     node_writer.writerows(assay_nodes_to_write)
 
-            # Choose the appropriate context manager based on the flag
             progress_class = tqdm if show_status else DummyTqdm
-<<<<<<< HEAD
-            with progress_class(
-                total=len(data_items) + 1, desc="Processing files"
-            ) as progress:
-                for index, (key, value) in enumerate(data_items):
-=======
             with progress_class(total=len(input_json) + 1, desc="Processing files") as progress:
                 for index, value in enumerate(input_json):
                     # Build keyword_map for this specific record using JSON paths
                     keyword_map = self._build_keyword_map_from_record(value, custom_curie_data)
->>>>>>> 255f6f9d
                     # * Uncomment this block ONLY if you want to view the split *******
                     # * contents of the JSON file source into YAML files.
                     # import yaml
@@ -848,15 +840,11 @@
 
                     # Get "General" information
                     general_info = value.get(GENERAL, {})
-<<<<<<< HEAD
-                    # Extract BacDive-ID from the data, use key (which contains the correct ID/key)
-                    # key is already the correct string ID from our preprocessing
-=======
+
                     # Extract BacDive-ID from the new format, fallback to index if not found
                     bacdive_id = general_info.get("BacDive-ID", index)
                     key = str(bacdive_id)
->>>>>>> 255f6f9d
-                    # bacdive_id = general_info.get(BACDIVE_ID) # This is the same as `key`
+      
                     dsm_number = general_info.get(DSM_NUMBER)
                     external_links = value.get(EXTERNAL_LINKS, {})
                     culture_number_from_external_links = None
