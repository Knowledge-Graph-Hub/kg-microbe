--- conflicted
+++ resolved
@@ -284,9 +284,6 @@
 PROTEIN_TO_PROTEOME_EDGE = "biolink:derives_from"
 PROTEOME_CATEGORY = "biolink:Genome"
 PROTEIN_TO_EC_EDGE = "biolink:participates_in"
-<<<<<<< HEAD
-EC_CATEGORY = "biolink:Enzyme" #or activity or reaction?
-=======
 EC_CATEGORY = "biolink:Enzyme"
 BACDIVE_MAPPING_FILE = "bacdive_mappings.tsv"
 DO_NOT_CHANGE_PREFIXES = [
@@ -300,5 +297,4 @@
     EC_PREFIX,
     UBERON_PREFIX,
     "API_",
-]
->>>>>>> c1dd17c9
+]