"""Constants for transform_utilities."""

import re
from pathlib import Path

TRANSFORM_UTILS_DIR = Path(__file__).parent
BACDIVE_DIR = TRANSFORM_UTILS_DIR / "bacdive"
BACDIVE_TMP_DIR = BACDIVE_DIR / "tmp"
BACDIVE_YAML_DIR = BACDIVE_TMP_DIR / "yaml"
MEDIADIVE_DIR = TRANSFORM_UTILS_DIR / "mediadive"
MEDIADIVE_TMP_DIR = MEDIADIVE_DIR / "tmp"
MEDIADIVE_MEDIUM_YAML_DIR = MEDIADIVE_TMP_DIR / "medium_yaml"
MEDIADIVE_MEDIUM_STRAIN_YAML_DIR = MEDIADIVE_TMP_DIR / "medium_strain_yaml"
TRAITS_DIR = TRANSFORM_UTILS_DIR / "traits"
RAW_DATA_DIR = Path(__file__).parents[2] / "data" / "raw"
RHEA_DIR: Path = TRANSFORM_UTILS_DIR / "rhea"
RHEA_TMP_DIR = RHEA_DIR / "tmp"
BACTOTRAITS_DIR = TRANSFORM_UTILS_DIR / "bactotraits"
BACTOTRAITS_TMP_DIR = BACTOTRAITS_DIR / "tmp"
UNIPROT_TREMBL_DIR = TRANSFORM_UTILS_DIR / "uniprot_trembl"
UNIPROT_TREMBL_TMP_DIR = UNIPROT_TREMBL_DIR / "tmp"
ONTOLOGY_DIR = TRANSFORM_UTILS_DIR / "ontology"
ONTOLOGY_XREFS_DIR = ONTOLOGY_DIR / "xrefs"
CHEBI_XREFS_FILEPATH = ONTOLOGY_XREFS_DIR / "chebi_xrefs.tsv"
CUSTOM_CURIES_YAML_FILE = TRANSFORM_UTILS_DIR / "custom_curies.yaml"

# KEYS FOR JSON FILE
GENERAL = "General"
BACDIVE_ID = "BacDive-ID"
KEYWORDS = "keywords"
GENERAL_DESCRIPTION = "description"
NCBITAXON_ID = "NCBI tax id"
MATCHING_LEVEL = "Matching level"
SPECIES = "species"
STRAIN = "strain"
DOI = "doi"
DSM_NUMBER = "DSM-Number"

NAME_TAX_CLASSIFICATION = "Name and taxonomic classification"
MORPHOLOGY = "Morphology"

CULTURE_AND_GROWTH_CONDITIONS = "Culture and growth conditions"
CULTURE_MEDIUM = "culture medium"
CULTURE_COMPOSITION = "composition"
CULTURE_GROWTH = "growth"
CULTURE_LINK = "link"
CULTURE_NAME = "name"
CULTURE_TEMP = "culture temp"
CULTURE_TEMP_GROWTH = "growth"
CULTURE_TEMP_TYPE = "type"
CULTURE_TEMP_TEMP = "temperature"
CULTURE_TEMP_RANGE = "range"

PHYSIOLOGY_AND_METABOLISM = "Physiology and metabolism"
ISOLATION_SAMPLING_ENV_INFO = "Isolation, sampling and environmental information"
SAFETY_INFO = "Safety information"
SEQUENCE_INFO = "Sequence information"
RISK_ASSESSMENT = "risk assessment"
OBSERVATION = "observation"
MULTIMEDIA = "multimedia"
MULTICELLULAR_MORPHOLOGY = "multicellular morphology"
COLONY_MORPHOLOGY = "colony morphology"
CELL_MORPHOLOGY = "cell morphology"
PIGMENTATION = "pigmentation"
ENZYMES = "enzymes"
METABOLITE_UTILIZATION = "metabolite utilization"
METABOLITE_PRODUCTION = "metabolite production"
METABOLITE_TESTS = "metabolite tests"
OXYGEN_TOLERANCE = "oxygen tolerance"
SPORE_FORMATION = "spore formation"
HALOPHILY = "halophily"
ANTIBIOTIC_RESISTANCE = "antibiotic resistance"
MUREIN = "murein"
COMPOUND_PRODUCTION = "compound production"
FATTY_ACID_PROFILE = "fatty acid profile"
TOLERANCE = "tolerance"
ANTIBIOGRAM = "antibiogram"
NUTRITION_TYPE = "nutrition type"
ISOLATION = "isolation"
ISOLATION_SOURCE_CATEGORIES = "isolation source categories"

DATA_KEY = "data"

RECIPE_KEY = "recipe"
COMPOUND_KEY = "compound"
COMPOUND_ID_KEY = "compound_id"
SOLUTION_KEY = "solution"
SOLUTIONS_KEY = "solutions"
SOLUTION_ID_KEY = "solution_id"
INGREDIENT_KEY = "ingredient_key"
INGREDIENT_ID_KEY = "ingredient_id_key"
CHEBI_KEY = "ChEBI"
CAS_RN_KEY = "CAS-RN"
KEGG_KEY = "KEGG-Compound"
PUBCHEM_KEY = "PubChem"
ACTUAL_TERM_KEY = "ActualTerm"
PREFERRED_TERM_KEY = "PreferredTerm"

ACCESSIONS_KEY = "accessions"
FILENAME_KEY = "file_name"

EXTERNAL_LINKS = "External links"
EXTERNAL_LINKS_CULTURE_NUMBER = "culture collection no."
REF = "Reference"
NCBITAXON_PREFIX = "NCBITaxon:"
BACDIVE_PREFIX = "bacdive:"
STRAIN_PREFIX = "strain:"
CHEBI_PREFIX = "CHEBI:"
CAS_RN_PREFIX = "CAS-RN:"
PUBCHEM_PREFIX = "PubChem:"
UBERON_PREFIX = "UBERON:"
RO_PREFIX = "RO:"
MEDIADIVE_INGREDIENT_PREFIX = "ingredient:"
MEDIADIVE_SOLUTION_PREFIX = "solution:"
MEDIADIVE_MEDIUM_PREFIX = "medium:"
MEDIADIVE_MEDIUM_TYPE_PREFIX = "medium-type:"
GO_PREFIX = "GO:"
KEGG_PREFIX = "KEGG:"
SHAPE_PREFIX = "cell_shape:"
PATHWAY_PREFIX = "pathways:"
CARBON_SUBSTRATE_PREFIX = "carbon_substrates:"
ISOLATION_SOURCE_PREFIX = "isolation_source:"
RHEA_OLD_PREFIX = "OBO:rhea_"
RHEA_NEW_PREFIX = "RHEA:"
RHEA_URI = "http://purl.obolibrary.org/obo/rhea_"
DEBIO_OBO_PREFIX = "OBO:debio_"
DEBIO_NEW_PREFIX = "debio:"
DEBIO_URI = "http://purl.obolibrary.org/obo/debio_"
RHEA_OBO_PREFIX = "OBO:rhea_"
MEDIADIVE_REST_API_BASE_URL = "https://mediadive.dsmz.de/rest/"
BACDIVE_API_BASE_URL = "https://bacmedia.dsmz.de/"

MEDIADIVE_MEDIUM_TYPE_COMPLEX_ID = MEDIADIVE_MEDIUM_TYPE_PREFIX + "complex"
MEDIADIVE_MEDIUM_TYPE_COMPLEX_LABEL = "Complex Medium"
MEDIADIVE_MEDIUM_TYPE_DEFINED_ID = MEDIADIVE_MEDIUM_TYPE_PREFIX + "defined"
MEDIADIVE_MEDIUM_TYPE_DEFINED_LABEL = "Defined Medium"

MEDIUM = "medium/"
COMPOUND = "ingredient/"
SOLUTION = "solution/"
MEDIUM_STRAINS = "medium-strains/"

BACDIVE_MEDIUM_DICT = {MEDIADIVE_MEDIUM_PREFIX: BACDIVE_API_BASE_URL + MEDIUM}

NCBI_TO_MEDIUM_EDGE = "biolink:occurs_in"
MEDIUM_TO_NCBI_EDGE = "biolink:contains_process"
MEDIUM_TO_INGREDIENT_EDGE = "biolink:has_part"  # Could also be has_constituent/has_participant
MEDIUM_TO_SOLUTION_EDGE = "biolink:has_part"
NCBI_TO_SHAPE_EDGE = "biolink:has_phenotype"  # [org_name -> cell_shape, metabolism]
NCBI_TO_CARBON_SUBSTRATE_EDGE = "biolink:consumes"  # [org_name -> carbon_substrate]
NCBI_TO_ISOLATION_SOURCE_EDGE = "biolink:location_of"  # [org -> isolation_source]
NCBI_TO_METABOLISM_EDGE = "biolink:capable_of"  # [org -> metabolism]
NCBI_TO_PATHWAY_EDGE = "biolink:capable_of"  # # [org -> pathway]
CHEBI_TO_ROLE_EDGE = "biolink:has_chemical_role"
NCBI_TO_METABOLITE_UTILIZATION_EDGE = "biolink:consumes"  # [org -> metabolite_utilization]
NCBI_TO_ENZYME_EDGE = "biolink:capable_of"  # [org -> enzyme]
ASSAY_TO_NCBI_EDGE = "biolink:assesses"  # [org -> assay]
NCBI_TO_METABOLITE_PRODUCTION_EDGE = "biolink:produces"
ENZYME_TO_ASSAY_EDGE = "biolink:is_assessed_by"  # [enzyme -> assay]
SUBSTRATE_TO_ASSAY_EDGE = "biolink:occurs_in"  # [substrate -> assay]
ENZYME_TO_SUBSTRATE_EDGE = "biolink:consumes"  # [substrate -> enzyme]
NCBI_TO_SUBSTRATE_EDGE = "biolink:consumes"
RHEA_TO_EC_EDGE = "biolink:enabled_by"
RHEA_TO_GO_EDGE = "biolink:enables"

NCBI_CATEGORY = "biolink:OrganismTaxon"
MEDIUM_CATEGORY = "biolink:ChemicalEntity"
MEDIUM_TYPE_CATEGORY = "biolink:ChemicalMixture"
SOLUTION_CATEGORY = "biolink:ChemicalEntity"
INGREDIENT_CATEGORY = "biolink:ChemicalEntity"
SHAPE_CATEGORY = "biolink:AbstractEntity"
METABOLISM_CATEGORY = "biolink:ActivityAndBehavior"
PATHWAY_CATEGORY = "biolink:BiologicalProcess"
CARBON_SUBSTRATE_CATEGORY = "biolink:ChemicalEntity"
ROLE_CATEGORY = "biolink:ChemicalRole"
ENVIRONMENT_CATEGORY = "biolink:EnvironmentalFeature"  # "ENVO:01000254"
PHENOTYPIC_CATEGORY = "biolink:PhenotypicQuality"
ATTRIBUTE_CATEGORY = "biolink:Attribute"
METABOLITE_CATEGORY = "biolink:ChemicalEntity"
SUBSTRATE_CATEGORY = "biolink:ChemicalEntity"

HAS_PART = "BFO:0000051"
IS_GROWN_IN = "BAO:0002924"
HAS_PHENOTYPE = "RO:0002200"  # [org_name -> has phenotype -> cell_shape, metabolism]
TROPHICALLY_INTERACTS_WITH = (
    "RO:0002438"  # [org_name -> 'trophically interacts with' -> carbon_substrate]
)
LOCATION_OF = "RO:0001015"  # [org -> location_of -> source]
BIOLOGICAL_PROCESS = "RO:0002215"  # [org -> biological_process -> metabolism]
HAS_ROLE = "RO:0000087"
HAS_PARTICIPANT = "RO:0000057"
PARTICIPATES_IN = "RO:0000056"
ASSESSED_ACTIVITY_RELATIONSHIP = "NCIT:C153110"
CLOSE_MATCH = "skos:closeMatch"
ASSOCIATED_WITH = "PATO:0001668"

ID_COLUMN = "id"
NAME_COLUMN = "name"
CATEGORY_COLUMN = "category"
SUBJECT_COLUMN = "subject"
PREDICATE_COLUMN = "predicate"
OBJECT_COLUMN = "object"
RELATION_COLUMN = "relation"
PROVIDED_BY_COLUMN = "provided_by"
PRIMARY_KNOWLEDGE_SOURCE_COLUMN = "primary_knowledge_source"
DESCRIPTION_COLUMN = "description"
XREF_COLUMN = "xref"
SYNONYM_COLUMN = "synonym"
IRI_COLUMN = "iri"
SAME_AS_COLUMN = "same_as"
SUBSETS_COLUMN = "subsets"
AMOUNT_COLUMN = "amount"
UNIT_COLUMN = "unit"
GRAMS_PER_LITER_COLUMN = "g_l"
MMOL_PER_LITER_COLUMN = "mmol_l"
RISK_ASSESSMENT_COLUMN = RISK_ASSESSMENT
CURIE_COLUMN = "curie"

BACDIVE_ID_COLUMN = "bacdive_id"
DSM_NUMBER_COLUMN = "dsm_number"
EXTERNAL_LINKS_CULTURE_NUMBER_COLUMN = "culture_collection_number"
NCBITAXON_ID_COLUMN = "ncbitaxon_id"
NCBITAXON_DESCRIPTION_COLUMN = "ncbitaxon_description"
KEYWORDS_COLUMN = "keywords"
MEDIUM_ID_COLUMN = "medium_id"
MEDIUM_LABEL_COLUMN = "medium_label"
MEDIUM_URL_COLUMN = "medium_url"
MEDIADIVE_URL_COLUMN = "mediadive_medium_url"
SOLUTIONS_COLUMN = "solutions"
INGREDIENTS_COLUMN = "ingredents"
ISOLATION_COLUMN = ISOLATION
ISOLATION_SOURCE_CATEGORIES_COLUMN = ISOLATION_SOURCE_CATEGORIES
# Morphology
MORPHOLOGY_MULTIMEDIA_COLUMN = MORPHOLOGY + "_" + MULTIMEDIA
MORPHOLOGY_MULTICELLULAR_MORPHOLOGY_COLUMN = MORPHOLOGY + "_" + MULTICELLULAR_MORPHOLOGY
MORPHOLOGY_COLONY_MORPHOLOGY_COLUMN = MORPHOLOGY + "_" + COLONY_MORPHOLOGY
MORPHOLOGY_CELL_MORPHOLOGY_COLUMN = MORPHOLOGY + "_" + CELL_MORPHOLOGY
MORPHOLOGY_PIGMENTATION_COLUMN = MORPHOLOGY + "_" + PIGMENTATION
API_X_COLUMN = "API_X"
METABOLITE_CHEBI_KEY = "Chebi-ID"
METABOLITE_KEY = "metabolite"
PRODUCTION_KEY = "production"
EC_PREFIX = "EC:"
EC_KEY = "ec"
EC_PYOBO_PREFIX = "eccode"
EC_OBO_PREFIX = "OBO:eccode_"
UNIPROT_OBO_PREFIX = "OBO:uniprot_"
CHEBI_CAS_PREFIX = "CAS:"
ACTIVITY_KEY = "activity"
UTILIZATION_TYPE_TESTED = "kind of utilization tested"
UTILIZATION_ACTIVITY = "utilization activity"
PLUS_SIGN = "+"
BACDIVE_MAPPING_PSEUDO_ID_COLUMN = "pseudo_CURIE"
BACDIVE_MAPPING_CHEBI_ID = "CHEBI_ID"
BACDIVE_MAPPING_KEGG_ID = "KEGG_ID"
BACDIVE_MAPPING_CAS_RN_ID = "CAS_RN_ID"
BACDIVE_MAPPING_EC_ID = "EC_ID"
BACDIVE_MAPPING_ENZYME_LABEL = "enzyme"
BACDIVE_MAPPING_SUBSTRATE_LABEL = "substrate"
BACDIVE_CULTURE_COLLECTION_NUMBER_COLUMN = "culture_collection_number"

MEDIADIVE_ID_COLUMN = "mediadive_id"
MEDIADIVE_COMPLEX_MEDIUM_COLUMN = "complex_medium"
MEDIADIVE_SOURCE_COLUMN = "source"
MEDIADIVE_LINK_COLUMN = "link"
MEDIADIVE_MIN_PH_COLUMN = "min_pH"
MEDIADIVE_MAX_PH_COLUMN = "max_pH"
MEDIADIVE_REF_COLUMN = "reference"
MEDIADIVE_DESC_COLUMN = "description"

RHEA_ID_COLUMN = "id"
RHEA_NAME_COLUMN = "name"
RHEA_DIRECTION_COLUMN = "direction"
RHEA_MAPPING_ID_COLUMN = "RHEA_ID"
RHEA_MASTER_ID_COLUMN = "MASTER_ID"
RHEA_MAPPING_OBJECT_COLUMN = "ID"
RHEA_TARGET_ID_COLUMN = "target_id"
RHEA_SUBJECT_ID_COLUMN = "subject_id"
RHEA_UNDEFINED_DIRECTION = "undefined"
RHEA_BIDIRECTIONAL_DIRECTION = "bidirectional"
RHEA_LEFT_TO_RIGHT_DIRECTION = "left-to-right"
RHEA_RIGHT_TO_LEFT_DIRECTION = "right-to-left"
RHEA_CATEGORY_COLUMN = "category"
RHEA_CATEGORY = "biolink:MolecularActivity"
EC_CATEGORY = "biolink:MolecularActivity"
GO_CATEGORY = "biolink:BiologicalProcess"
RDFS_SUBCLASS_OF = "rdfs:subClassOf"
SUBCLASS_PREDICATE = "biolink:subclass_of"
SUPERCLASS_PREDICATE = "biolink:superclass_of"
ASSOCIATED_WITH_PREDICATE = "biolink:associated_with"
PREDICATE_ID_COLUMN = "predicate_id"
PREDICATE_LABEL_COLUMN = "predicate_label"
DEBIO_MAPPER = {
    RHEA_LEFT_TO_RIGHT_DIRECTION: "debio:0000007",
    RHEA_RIGHT_TO_LEFT_DIRECTION: "debio:0000008",
    RHEA_BIDIRECTIONAL_DIRECTION: "debio:0000009",
}
DEBIO_PREDICATE_MAPPER = {
    RHEA_LEFT_TO_RIGHT_DIRECTION: "biolink:is_input_of",
    RHEA_RIGHT_TO_LEFT_DIRECTION: "biolink:is_output_of",
    RHEA_BIDIRECTIONAL_DIRECTION: "biolink:participates_in",
}
RHEA_DIRECTION_CATEGORY = "biolink:Activity"

# Traits
TAX_ID_COLUMN = "tax_id"
CARBON_SUBSTRATES_COLUMN = "carbon_substrates"
PATHWAYS_COLUMN = "pathways"
OBJECT_ID_COLUMN = "object_id"
OBJECT_LABEL_COLUMN = "object_label"
OBJECT_CATEGORIES_COLUMN = "object_categories"
OBJECT_ALIASES_COLUMN = "object_aliases"
MATCHES_WHOLE_TEXT_COLUMN = "matches_whole_text"
SUBJECT_LABEL_COLUMN = "subject_label"
START_COLUMN = "subject_start"
END_COLUMN = "subject_end"
TRAITS_DATASET_LABEL_COLUMN = "traits_dataset_term"
ORG_NAME_COLUMN = "org_name"
METABOLISM_COLUMN = "metabolism"
PATHWAYS_COLUMN = "pathways"
SHAPE_COLUMN = "shape"
CELL_SHAPE_COLUMN = "cell_shape"
ISOLATION_SOURCE_COLUMN = "isolation_source"
TYPE_COLUMN = "Type"
ENVO_TERMS_COLUMN = "ENVO_terms"
ENVO_ID_COLUMN = "ENVO_ids"
ACTION_COLUMN = "action"
REPLACEMENT = "REPLACE"
SUPPLEMENT = "SUPPLEMENT"

CHEBI_MANUAL_ANNOTATION_PATH = TRAITS_DIR / "chebi_manual_annotation.tsv"

# ROBOT
ROBOT_REMOVED_SUFFIX = "_removed_subset"
ROBOT_EXTRACT_SUFFIX = "_extract_subset"
EXCLUSION_TERMS_FILE = "exclusion_branches.tsv"

# Uniprot
UNIPROT_DIR = TRANSFORM_UTILS_DIR / "uniprot"
UNIPROT_TMP_DIR = UNIPROT_DIR / "tmp"
UNIPROT_RELEVANT_CONTENT_FILE = UNIPROT_TMP_DIR / "relevant_file_content.txt"
UNIPROT_RELEVANT_FILE_LIST = UNIPROT_TMP_DIR / "relevant_files.tsv"
UNIPROT_TMP_NE_DIR = UNIPROT_TMP_DIR / "nodes_and_edges"
UNIPROT_PROTEOMES_FILE = "uniprot_proteomes.tar.gz"
UNIPROT_S3_DIRECTORY = "s3"

PROTEIN_CATEGORY = "biolink:Enzyme"
UNIPROT_GENOME_FEATURES = "uniprot_genome_features"
ORGANISM_ID_MIXED_CASE = "Organism_ID"
TAXONOMY_ID_UNIPROT_PREFIX = "taxonomy_id:"
TAXONOMY_ID_UNIPROT_COLUMN = "taxonomy_id"
UNIPROT_ORG_ID_COLUMN_NAME = "Organism (ID)"
UNIPROT_PROTEIN_ID_COLUMN_NAME = "Entry"
UNIPROT_PROTEIN_NAME_COLUMN_NAME = "Protein names"
UNIPROT_EC_ID_COLUMN_NAME = "EC number"
UNIPROT_BINDING_SITE_COLUMN_NAME = "Binding site"
UNIPROT_GO_COLUMN_NAME = "Gene Ontology (GO)"
UNIPROT_RHEA_ID_COLUMN_NAME = "Rhea ID"
UNIPROT_PROTEOME_COLUMN_NAME = "Proteomes"
UNIPROT_PREFIX = "UniprotKB:"
CHEMICAL_TO_PROTEIN_EDGE = "biolink:binds"
# PROTEIN_TO_GO_EDGE = "biolink:enables"
PROTEOME_TO_ORGANISM_EDGE = "biolink:derives_from"
PROTEIN_TO_ORGANISM_EDGE = "biolink:derives_from"
ORGANISM_TO_PROTEIN_EDGE = "biolink:expresses"
PROTEIN_TO_PROTEOME_EDGE = "biolink:derives_from"
PROTEOME_CATEGORY = "biolink:Genome"
PROTEIN_TO_EC_EDGE = "biolink:enables"
EC_CATEGORY = "biolink:Enzyme"
PROTEIN_TO_RHEA_EDGE = "biolink:participates_in"
RHEA_KEY = "rhea"
CHEMICAL_CATEGORY = "biolink:ChemicalSubstance"
CHEMICAL_TO_EC_EDGE = "biolink:participates_in"
GO_CELLULAR_COMPONENT_ID = "GO:0005575"
GO_MOLECULAR_FUNCTION_ID = "GO:0003674"
GO_BIOLOGICAL_PROCESS_ID = "GO:0008150"
GO_CELLULAR_COMPONENT_LABEL = "biolink:CellularComponent"
GO_MOLECULAR_FUNCTION_LABEL = "biolink:MolecularActivity"
GO_BIOLOGICAL_PROCESS_LABEL = "biolink:BiologicalProcess"
PROTEIN_TO_GO_CELLULAR_COMPONENT_EDGE = "biolink:located_in"
PROTEIN_TO_GO_MOLECULAR_FUNCTION_EDGE = "biolink:participates_in"
PROTEIN_TO_GO_BIOLOGICAL_PROCESS_EDGE = "biolink:participates_in"
DERIVES_FROM = "RO:0001000"
ENABLES = "RO:0002327"
MOLECULARLY_INTERACTS_WITH = "RO:0002436"
LOCATED_IN = "RO:0001025"

PROTEOME_ID_COLUMN = "proteome_id"
PROTEOME_PREFIX = "Proteomes:"
UNIPROT_DATA_LIST = [
    "archaea",
    "bacteria",
]

BACDIVE_MAPPING_FILE = "bacdive_mappings.tsv"


DO_NOT_CHANGE_PREFIXES = [
    NCBITAXON_PREFIX,
    CAS_RN_PREFIX,
    CHEBI_PREFIX,
    PUBCHEM_PREFIX,
    GO_PREFIX,
    KEGG_PREFIX,
    EC_PREFIX,
    UBERON_PREFIX,
    "API_",
    RHEA_NEW_PREFIX,
    GO_PREFIX,
    MEDIADIVE_MEDIUM_PREFIX,
    STRAIN_PREFIX,
]

<<<<<<< HEAD
=======
# Create a mapping for special cases
SPECIAL_PREFIXES = {
    EC_PYOBO_PREFIX: EC_PREFIX.rstrip(":"),
    EC_OBO_PREFIX: EC_PREFIX,
    RHEA_NEW_PREFIX.lower().rstrip(":"): RHEA_NEW_PREFIX.rstrip(":"),
    RHEA_OBO_PREFIX: RHEA_NEW_PREFIX,
    # UNIPROT_OBO_PREFIX: UNIPROT_PREFIX + ":",  # comment for now since we do not need obo-db-ingest for uniprot
    DEBIO_OBO_PREFIX: DEBIO_NEW_PREFIX,
    CHEBI_CAS_PREFIX: CAS_RN_PREFIX,
}
>>>>>>> 463b6bea
HAS_PARTICIPANT_PREDICATE = "biolink:has_participant"
ENABLED_BY_PREDICATE = "biolink:enabled_by"
HAS_INPUT_PREDICATE = "biolink:has_input"
HAS_OUTPUT_PREDICATE = "biolink:has_output"
CAN_BE_CARRIED_OUT_BY_PREDICATE = "biolink:can_be_carried_out_by"
RHEA_PREDICATE_MAPPER = {
    "has participant": HAS_PARTICIPANT_PREDICATE,
    "enabled by": ENABLED_BY_PREDICATE,
    "reaction enabled by molecular function": CAN_BE_CARRIED_OUT_BY_PREDICATE,
    "has input": HAS_INPUT_PREDICATE,
    "has output": HAS_OUTPUT_PREDICATE,
}

# Columns desired for the Uniprot data (from .dat files)
UNIPROT_TREMBL_COLUMNS = [
    "taxonomy_id",
    "entry_name",
    "accessions",
    "description",
    "comments",
    "cross_references",
    "proteome_id",
    "data_class",
]


# BactoTraits
COMBO_KEY = "combo"

UNIPATHWAYS_SHORT_PREFIX = "UPa"
UNIPATHWAYS_COMPOUND_PREFIX = "OBO:UPa_UPC"
UNIPATHWAYS_ENZYMATIC_REACTION_PREFIX = "OBO:UPa_UER"
UNIPATHWAYS_REACTION_PREFIX = "OBO:UPa_UCR"
UNIPATHWAYS_LINEAR_SUB_PATHWAY_PREFIX = "OBO:UPa_ULS"
UNIPATHWAYS_PATHWAY_PREFIX = "OBO:UPa_UPA"
# Unipathways
UNIPATHWAYS_CATEGORIES_DICT = {
    UNIPATHWAYS_COMPOUND_PREFIX: MEDIUM_CATEGORY,
    UNIPATHWAYS_ENZYMATIC_REACTION_PREFIX: EC_CATEGORY,
    UNIPATHWAYS_REACTION_PREFIX: RHEA_CATEGORY,
    UNIPATHWAYS_LINEAR_SUB_PATHWAY_PREFIX: PATHWAY_CATEGORY,
    UNIPATHWAYS_PATHWAY_PREFIX: PATHWAY_CATEGORY,
}

HAS_INPUT_RELATION = "RO:0002233"
HAS_OUTPUT_RELATION = "RO:0002234"
PART_OF_RELATION = "BFO:0000050"
PART_OF_PREDICATE = "biolink:part_of"
RELATED_TO_RELATION = "RO:0000052"
RELATED_TO_PREDICATE = "biolink:related_to"
HAS_ALTERNATE_ENZYMATIC_REACTION_RELATION = (
    "OBO:upa#has_alternate_enzymatic_reaction"  # TODO explore other relation
)
UNIPATHWAYS_RELATIONS_DICT = {
    HAS_INPUT_PREDICATE: HAS_INPUT_RELATION,
    HAS_OUTPUT_PREDICATE: HAS_OUTPUT_RELATION,
    PART_OF_PREDICATE: PART_OF_RELATION,
    RELATED_TO_PREDICATE: RELATED_TO_RELATION,
}

METACYC_PREFIX = "METACYC:"
UNIPATHWAYS_IGNORE_PREFIXES = [
    KEGG_PREFIX,
    METACYC_PREFIX,
    UNIPATHWAYS_COMPOUND_PREFIX,
    UNIPATHWAYS_ENZYMATIC_REACTION_PREFIX,
    UNIPATHWAYS_LINEAR_SUB_PATHWAY_PREFIX,
]

UNIPATHWAYS_INCLUDE_PAIRS = [
    [UNIPATHWAYS_REACTION_PREFIX, UNIPATHWAYS_ENZYMATIC_REACTION_PREFIX],
    [UNIPATHWAYS_ENZYMATIC_REACTION_PREFIX, UNIPATHWAYS_LINEAR_SUB_PATHWAY_PREFIX],
    [UNIPATHWAYS_LINEAR_SUB_PATHWAY_PREFIX, UNIPATHWAYS_PATHWAY_PREFIX],
]

# Create a mapping for special cases
SPECIAL_PREFIXES = {
    EC_PYOBO_PREFIX: EC_PREFIX.rstrip(":"),
    EC_OBO_PREFIX: EC_PREFIX,
    RHEA_NEW_PREFIX.lower().rstrip(":"): RHEA_NEW_PREFIX.rstrip(":"),
    RHEA_OBO_PREFIX: RHEA_NEW_PREFIX,
    UNIPROT_OBO_PREFIX: UNIPROT_PREFIX + ":",
    DEBIO_OBO_PREFIX: DEBIO_NEW_PREFIX,
    CHEBI_CAS_PREFIX: CAS_RN_PREFIX,
    UNIPATHWAYS_REACTION_PREFIX: re.sub(r"OBO:UPa_(\w{3})", r"UPA:\1", UNIPATHWAYS_REACTION_PREFIX),
    UNIPATHWAYS_PATHWAY_PREFIX: re.sub(r"OBO:UPa_(\w{3})", r"UPA:\1", UNIPATHWAYS_PATHWAY_PREFIX),
}<|MERGE_RESOLUTION|>--- conflicted
+++ resolved
@@ -411,19 +411,6 @@
     STRAIN_PREFIX,
 ]
 
-<<<<<<< HEAD
-=======
-# Create a mapping for special cases
-SPECIAL_PREFIXES = {
-    EC_PYOBO_PREFIX: EC_PREFIX.rstrip(":"),
-    EC_OBO_PREFIX: EC_PREFIX,
-    RHEA_NEW_PREFIX.lower().rstrip(":"): RHEA_NEW_PREFIX.rstrip(":"),
-    RHEA_OBO_PREFIX: RHEA_NEW_PREFIX,
-    # UNIPROT_OBO_PREFIX: UNIPROT_PREFIX + ":",  # comment for now since we do not need obo-db-ingest for uniprot
-    DEBIO_OBO_PREFIX: DEBIO_NEW_PREFIX,
-    CHEBI_CAS_PREFIX: CAS_RN_PREFIX,
-}
->>>>>>> 463b6bea
 HAS_PARTICIPANT_PREDICATE = "biolink:has_participant"
 ENABLED_BY_PREDICATE = "biolink:enabled_by"
 HAS_INPUT_PREDICATE = "biolink:has_input"
@@ -505,7 +492,7 @@
     EC_OBO_PREFIX: EC_PREFIX,
     RHEA_NEW_PREFIX.lower().rstrip(":"): RHEA_NEW_PREFIX.rstrip(":"),
     RHEA_OBO_PREFIX: RHEA_NEW_PREFIX,
-    UNIPROT_OBO_PREFIX: UNIPROT_PREFIX + ":",
+    # UNIPROT_OBO_PREFIX: UNIPROT_PREFIX + ":",  # comment for now since we do not need obo-db-ingest for uniprot
     DEBIO_OBO_PREFIX: DEBIO_NEW_PREFIX,
     CHEBI_CAS_PREFIX: CAS_RN_PREFIX,
     UNIPATHWAYS_REACTION_PREFIX: re.sub(r"OBO:UPa_(\w{3})", r"UPA:\1", UNIPATHWAYS_REACTION_PREFIX),
