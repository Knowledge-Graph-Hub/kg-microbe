phenotypic_quality: &phenotypic_quality_block
  category: "biolink:PhenotypicQuality"
  predicate: "biolink:has_phenotype"

phenotypic_capability: &phenotypic_capability_block
  <<: *phenotypic_quality_block
  predicate: "biolink:capable_of"

biological_process: &biological_process_block
  category: "biolink:BiologicalProcess"
  predicate: "biolink:capable_of"

chemical_production: &chemical_production_block
  category: "biolink:ChemicalSubstance"
  predicate: "biolink:produces"

oxygen:
  aerobe: &aerobe_block
    curie: "oxygen:aerobe"
    label: "aerobe"
    <<: *phenotypic_quality_block
  Ox_aerobic: *aerobe_block

  anaerobe: &anaerobe_block
    curie: "oxygen:anaerobe"
    label: "anaerobe"
    <<: *phenotypic_quality_block
  Ox_anaerobic: *anaerobe_block
  obligate_aerobe:
    curie: "oxygen:obligate_aerobe"
    label: "obligate aerobe"
    <<: *phenotypic_quality_block
  microaerophile: &microaerophile_block
    curie: "oxygen:microaerophile"
    label: "microaerophile"
    <<: *phenotypic_quality_block
  Ox_microaerophile: *microaerophile_block
  facultative_anaerobe:
    curie: "oxygen:facultative_anaerobe"
    label: "facultative anaerobe"
    <<: *phenotypic_quality_block
  obligate_anaerobe:
    curie: "oxygen:obligate_anaerobe"
    label: "obligate anaerobe"
    <<: *phenotypic_quality_block
  facultative_aerobe: &facultative_aerobe_block
    curie: "oxygen:facultative_aerobe"
    label: "facultative aerobe"
    <<: *phenotypic_quality_block
  Ox_facultative_aerobe: *facultative_aerobe_block
  aerotolerant:
    curie: "oxygen:aerotolerant"
    label: "aerotolerant"
    <<: *phenotypic_quality_block
  microaerotolerant:
    curie: "oxygen:microaerotolerant"
    label: "microaerotolerant"
    <<: *phenotypic_quality_block
  facultative_aerobe_anaerobe:
    curie: "oxygen:facultative_aerobe_anaerobe"
    label: "facultative aerobe anaerobe"
    <<: *phenotypic_quality_block

temperature:
  psychrophilic:
    curie: "temperature:psychrophilic"
    label: "psychrophilic"
    <<: *phenotypic_quality_block
  psychrotrophic:
    curie: "temperature:psychrotrophic"
    label: "psychrotrophic"
    <<: *phenotypic_quality_block
  psychrotolerant:
    curie: "temperature:psychrotolerant"
    label: "psychrotolerant"
    <<: *phenotypic_quality_block
  mesophilic:
    curie: "temperature:mesophilic"
    label: "mesophilic"
    <<: *phenotypic_quality_block
  thermotolerant:
    curie: "temperature:thermotolerant"
    label: "thermotolerant"
    <<: *phenotypic_quality_block
  thermophilic:
    curie: "temperature:thermophilic"
    label: "thermophilic"
    <<: *phenotypic_quality_block
  extreme_thermophilic:
    curie: "temperature:extreme_thermophilic"
    label: "extreme thermophilic"
    <<: *phenotypic_quality_block
  hyperthermophilic:
    curie: "temperature:hyperthermophilic"
    label: "hyperthermophilic"
    <<: *phenotypic_quality_block
  extreme_hyperthermophilic:
    curie: "temperature:extreme_hyperthermophilic"
    label: "extreme hyperthermophilic"
    <<: *phenotypic_quality_block

salinity:
  moderately_halophilic:
    curie: "salinity:moderately_halophilic"
    label: "moderately halophilic"
    <<: *phenotypic_quality_block
  halophilic:
    curie: "salinity:halophilic"
    label: "halophilic"
    <<: *phenotypic_quality_block
  non_halophilic:
    curie: "salinity:non_halophilic"
    label: "non halophilic"
    <<: *phenotypic_quality_block
  extremely_halophilic:
    curie: "salinity:extremely_halophilic"
    label: "extremely halophilic"
    <<: *phenotypic_quality_block
  slightly_halophilic:
    curie: "salinity:slightly_halophilic"
    label: "slightly halophilic"
    <<: *phenotypic_quality_block
  haloalkaliphilic:
    curie: "salinity:haloalkaliphilic"
    label: "haloalkaliphilic"
    <<: *phenotypic_quality_block
  halotolerant:
    curie: "salinity:halotolerant"
    label: "halotolerant"
    <<: *phenotypic_quality_block

trophic_type:
  chemoautotroph:
    curie: "trophic_type:chemoautotrophy"
    label: "chemoautotroph"
    <<: *biological_process_block
  chemoorganotroph:
    curie: "trophic_type:chemoorganotrophy"
    label: "chemoorganotroph"
    <<: *biological_process_block
  chemoheterotroph:
    curie: "trophic_type:chemoheterotrophy"
    label: "chemoheterotroph"
    <<: *biological_process_block
  chemoorganoheterotroph:
    curie: "trophic_type:chemoorganoheterotrophy"
    label: "chemoorganoheterotroph"
    <<: *biological_process_block
  heterotroph: &heterotroph_block
    curie: "trophic_type:heterotrophy"
    label: "heterotroph"
    <<: *biological_process_block
  tt_heterotrph: *heterotroph_block
  chemoautolithotroph:
    curie: "trophic_type:chemoautolithotrophy"
    label: "chemoautolithotroph"
    <<: *biological_process_block
  methylotroph: &methylotroph_block
    curie: "trophic_type:methylotrophy"
    label: "methylotroph"
    <<: *biological_process_block
  tt_methylotroph: *methylotroph_block
  mixotroph:
    curie: "trophic_type:mixotrophy"
    label: "mixotroph"
    <<: *biological_process_block
  chemolithoautotroph:
    curie: "trophic_type:chemolithoautotrophy"
    label: "chemolithoautotroph"
    <<: *biological_process_block
  methanotroph:
    curie: "trophic_type:methanotrophy"
    label: "methanotroph"
    <<: *biological_process_block
  lithoheterotroph:
    curie: "trophic_type:lithoheterotrophy"
    label: "lithoheterotroph"
    <<: *biological_process_block
  organoheterotroph:
    curie: "trophic_type:organoheterotrophy"
    label: "organoheterotroph"
    <<: *biological_process_block
  chemolithotroph:
    curie: "trophic_type:chemolithotrophy"
    label: "chemolithotroph"
    <<: *biological_process_block
  autotroph: &autotroph_block
    curie: "trophic_type:autotrophy"
    label: "autotroph"
    <<: *biological_process_block
  tt_autotroph: *autotroph_block
  phototroph: &phototroph_block
    curie: "trophic_type:phototrophy"
    label: "phototroph"
    <<: *biological_process_block
  tt_phototroph: *phototroph_block
  photoheterotroph:
    curie: "trophic_type:photoheterotrophy"
    label: "photoheterotroph"
    <<: *biological_process_block
  lithoautotroph:
    curie: "trophic_type:lithoautotrophy"
    label: "lithoautotroph"
    <<: *biological_process_block
  diazotroph: &diazotroph_block
    curie: "trophic_type:diazotrophy"
    label: "diazotroph"
    <<: *biological_process_block
  tt_diazotroph: *diazotroph_block
  chemolithoheterotroph:
    curie: "trophic_type:chemolithoheterotrophy"
    label: "chemolithoheterotroph"
    <<: *biological_process_block
  chemotroph: &chemotroph_block
    curie: "trophic_type:chemotrophy"
    label: "chemotroph"
    <<: *biological_process_block
  tt_chemotroph: *chemotroph_block
  organotroph: &organotroph_block
    curie: "trophic_type:organotrophy"
    label: "organotroph"
    <<: *biological_process_block
  tt_organotroph: *organotroph_block
  photolithotroph:
    curie: "trophic_type:photolithotrophy"
    label: "photolithotroph"
    <<: *biological_process_block
  photoautotroph:
    curie: "trophic_type:photoautotrophy"
    label: "photoautotroph"
    <<: *biological_process_block
  photoorganoheterotroph:
    curie: "trophic_type:photoorganoheterotrophy"
    label: "photoorganoheterotroph"
    <<: *biological_process_block
  lithotroph:
    curie: "trophic_type:lithotrophy"
    label: "lithotroph"
    <<: *biological_process_block
  oligotroph: &oligotroph_block
    curie: "trophic_type:oligotrophy"
    label: "oligotroph"
    <<: *biological_process_block
  tt_oligotroph: *oligotroph_block
  litotroph: &litotroph_block
    curie: "trophic_type:litotrophy"
    label: "litotroph"
    <<: *biological_process_block
  tt_litotroph: *litotroph_block
  copiotroph: &copiotroph_block
    curie: "trophic_type:copiotrophy"
    label: "copiotroph"
    <<: *biological_process_block
  tt_copiotroph: *copiotroph_block
  # TODO: 
      # - *copiotroph_block.curie
      # - *diazotroph_block.curie
  copiotroph_diazotroph: &copiotroph_diazotroph_block
    curie: "trophic_type:copiotroph_diazotrophy"
    label: "copiotroph diazotroph"
    <<: *biological_process_block
  tt_copiotroph_diazotroph: *copiotroph_diazotroph_block


cell_shape:
  rod_shaped: &rod_shaped_block
    curie: "cell_shape:rod"
    label: "rod shaped cell"
    <<: *phenotypic_quality_block
  s_rod: *rod_shaped_block

  sphere_shaped: &sphere_shaped_block
    curie: "cell_shape:sphere"
    label: "sphere shaped cell"
    <<: *phenotypic_quality_block
  s_sphere: *sphere_shaped_block

  coccus_shaped:
    curie: "cell_shape:coccus"
    label: "coccus shaped cell"
    <<: *phenotypic_quality_block

  spiral_shaped:
    curie: "cell_shape:spiral"
    label: "spiral shaped cell"
    <<: *phenotypic_quality_block

  ovoid_shaped: &ovoid_shaped_block
    curie: "cell_shape:ovoid"
    label: "ovoid shaped cell"
    <<: *phenotypic_quality_block
  s_ovoid: *ovoid_shaped_block

  filament_shaped: &filament_shaped_block
    curie: "cell_shape:filament"
    label: "filament shaped cell"
    <<: *phenotypic_quality_block
  s_filament: *filament_shaped_block

  oval_shaped:
    curie: "cell_shape:oval"
    label: "oval shaped cell"
    <<: *phenotypic_quality_block

  curved_shaped: &curved_shaped_block
    curie: "cell_shape:curved"
    label: "curved shaped cell"
    <<: *phenotypic_quality_block
  
  spiral_shaped: &spiral_shaped_block
    curie: "cell_shape:spiral"
    label: "spiral shaped cell"
    <<: *phenotypic_quality_block

  pleomorphic_shaped:
    curie: "cell_shape:pleomorphic"
    label: "pleomorphic shaped cell"
    <<: *phenotypic_quality_block

  helical_shaped:
    curie: "cell_shape:helical"
    label: "helical shaped cell"
    <<: *phenotypic_quality_block

  vibrio_shaped:
    curie: "cell_shape:vibrio"
    label: "vibrio shaped cell"
    <<: *phenotypic_quality_block

  crescent_shaped:
    curie: "cell_shape:crescent"
    label: "crescent shaped cell"
    <<: *phenotypic_quality_block

  star_shaped:
    curie: "cell_shape:star"
    label: "star shaped cell"
    <<: *phenotypic_quality_block

  spore_shaped:
    curie: "cell_shape:spore"
    label: "spore shaped cell"
    <<: *phenotypic_quality_block

  diplococcus_shaped:
    curie: "cell_shape:diplococcus"
    label: "diplococcus shaped cell"
    <<: *phenotypic_quality_block

  dumbbell_shaped:
    curie: "cell_shape:dumbbell"
    label: "dumbbell shaped cell"
    <<: *phenotypic_quality_block

  ring_shaped:
    curie: "cell_shape:ring"
    label: "ring shaped cell"
    <<: *phenotypic_quality_block

  ellipsoidal:
    curie: "cell_shape:ellipsoidal"
    label: "ellipsoidal shaped cell"
    <<: *phenotypic_quality_block
  # TODO
    #  - *curved_shaped_block.curie
    #  - *spiral_shaped_block.curie
  curved_spiral_shaped:
    curie: "cell_shape:curved_spiral"
    label: "curved spiral shaped cell"
    <<: *phenotypic_quality_block

  # TODO
    #  - *star_shaped.curie
    #  - *dumbbell_shaped.curie
    #  - *pleomorphic_shaped.curie
  S_star_dumbbell_pleomorphic:
    curie: "cell_shape:star_dumbbell_pleomorphic"
    label: "star dumbbell pleomorphic shaped cell"
    <<: *phenotypic_quality_block


gram_stain: &gram_stain_block
  gram_positive:
    curie: "gram_stain:positive"
    label: "gram positive"
    <<: *phenotypic_quality_block
  g_positive: *gram_stain_block
  gram_negative: &gram_negative_block
    curie: "gram_stain:negative"
    label: "gram negative"
    <<: *phenotypic_quality_block
  g_negative: *gram_negative_block
  gram_variable:
    curie: "gram_stain:variable"
    label: "gram variable"
    <<: *phenotypic_quality_block
  gram_indeterminate:
    curie: "gram_stain:indeterminate"
    label: "gram indeterminate"
    <<: *phenotypic_quality_block

production:
  antibiotic_compound_production:
    curie: "production:antibiotic_compound"
    label: "antibiotic compound production"
    <<: *chemical_production_block
  alcohol_production:
    curie: "production:alcohol"
    label: "alcohol production"
    <<: *chemical_production_block
  toxin_production:
    curie: "production:toxin"
    label: "toxin production"
    <<: *chemical_production_block
  amino_acid_production:
    curie: "production:amino_acid"
    label: "amino acid production"
    <<: *chemical_production_block
  lactate_production:
    curie: "production:lactate"
    label: "lactate production"
    <<: *chemical_production_block
  polysaccharide_production:
    curie: "production:polysaccharide"
    label: "polysaccharide production"
    <<: *chemical_production_block
  methane_production:
    curie: "production:methane"
    label: "methane production"
    <<: *chemical_production_block
  pigmented:
    curie: "production:pigmented"
    label: "pigmented"
    <<: *chemical_production_block

pathogen:
  human_pathogen:
    curie: "pathogen:human"
    label: "human pathogen"
    <<: *phenotypic_quality_block
  animal_pathogen:
    curie: "pathogen:animal"
    label: "animal pathogen"
    <<: *phenotypic_quality_block
  plant_pathogen:
    curie: "pathogen:plant"
    label: "plant pathogen"
    <<: *phenotypic_quality_block

motility:
  motile:
    curie: "motility:motile"
    label: "motile"
    <<: *phenotypic_capability_block
  non_motile:
    curie: "motility:non_motile"
    label: "non-motile"
    <<: *phenotypic_capability_block

sporulation:
  spore_forming: &spore_forming_block
    curie: "sporulation:spore_forming"
    label: "spore forming"
    <<: *phenotypic_capability_block
  spore: *spore_forming_block
  non_spore_forming: &non_spore_forming_block
    curie: "sporulation:non_spore_forming"
    label: "non spore forming"
    <<: *phenotypic_capability_block
  no_spore: *non_spore_forming_block

gc_content:
  gc_<=42.65:
    curie: "gc:low"
    label: "GC content <= 42.65%"
    <<: *phenotypic_quality_block
  gc_42.65_57.0:
    curie: "gc:mid1"
    label: "GC content 42.65% - 57.0%"
    <<: *phenotypic_quality_block
  gc_57.0_66.3:
    curie: "gc:mid2"
    label: "GC content 57.0% - 66.3%"
    <<: *phenotypic_quality_block
  gc_>66.3:
    curie: "gc:high"
    label: "GC content > 66.3%"
    <<: *phenotypic_quality_block

pigment:
  pigment_pink:
    curie: "pigment:pink"
    label: "pink pigment"
    <<: *phenotypic_capability_block
  pigment_yellow:
    curie: "pigment:yellow"
    label: "yellow pigment"
    <<: *phenotypic_capability_block
  pigment_brown:
    curie: "pigment:brown"
    label: "brown pigment"
    <<: *phenotypic_capability_block
  pigment_red:
    curie: "pigment:red"
    label: "red pigment"
    <<: *phenotypic_capability_block
  pigment_orange:
    curie: "pigment:orange"
    label: "orange pigment"
    <<: *phenotypic_capability_block
  pigment_green:
    curie: "pigment:green"
    label: "green pigment"
    <<: *phenotypic_capability_block
  pigment_black:
    curie: "pigment:black"
    label: "black pigment"
    <<: *phenotypic_capability_block
  pigment_white:
    curie: "pigment:white"
    label: "white pigment"
    <<: *phenotypic_capability_block
  pigment_cream:
    curie: "pigment:cream"
    label: "cream pigment"
    <<: *phenotypic_capability_block
  pigment_carotenoid:
    curie: "pigment:carotenoid"
    label: "carotenoid pigment"
    <<: *phenotypic_capability_block

pH_optimal:
  pho_0_to_6:
    curie: "pH_opt:low"
    label: "optimal pH 0 to 6"
    <<: *phenotypic_quality_block
  pho_6_to_7:
    curie: "pH_opt:mid1"
    label: "optimal pH 6 to 7"
    <<: *phenotypic_quality_block
  pho_7_to_8:
    curie: "pH_opt:mid2"
    label: "optimal pH 7 to 8"
    <<: *phenotypic_quality_block
  pho_8_to_14:
    curie: "pH_opt:high"
    label: "optimal pH 8 to 14"
    <<: *phenotypic_quality_block

pH_range:
  phr_0_to_4:
    curie: "pH_range:low"
    label: "pH range 0 to 4"
    <<: *phenotypic_quality_block
  phr_4_to_6:
    curie: "pH_range:mid1"
    label: "pH range 4 to 6"
    <<: *phenotypic_quality_block
  phr_6_to_7:
    curie: "pH_range:mid2"
    label: "pH range 6 to 7"
    <<: *phenotypic_quality_block
  phr_7_to_8:
    curie: "pH_range:mid3"
    label: "pH range 7 to 8"
    <<: *phenotypic_quality_block
  phr_8_to_10:
    curie: "pH_range:mid4"
    label: "pH range 8 to 10"
    <<: *phenotypic_quality_block
  phr_10_to_14:
    curie: "pH_range:high"
    label: "pH range 10 to 14"
    <<: *phenotypic_quality_block

pH_delta:
  phd_<=1:
    curie: "pH_delta:very_low"
    label: "pH delta <= 1"
    <<: *phenotypic_quality_block
  phd_1_to_2:
    curie: "pH_delta:low"
    label: "pH delta 1 to 2"
    <<: *phenotypic_quality_block
  phd_2_to_3:
    curie: "pH_delta:mid1"
    label: "pH delta 2 to 3"
    <<: *phenotypic_quality_block
  phd_3_to_4:
    curie: "pH_delta:mid2"
    label: "pH delta 3 to 4"
    <<: *phenotypic_quality_block
  phd_4_to_5:
    curie: "pH_delta:mid3"
    label: "pH delta 4 to 5"
    <<: *phenotypic_quality_block
  phd_5_to_9:
    curie: "pH_delta:high"
    label: "pH delta 5 to 9"
    <<: *phenotypic_quality_block
  
NaCl_optimal:
  nao_<=1:
    curie: "NaCl_opt:very_low"
    label: "optimal NaCl <= 1%"
    <<: *phenotypic_quality_block
  nao_1_to_3:
    curie: "NaCl_opt:low"
    label: "optimal NaCl 1% to 3%"
    <<: *phenotypic_quality_block
  nao_3_to_8:
    curie: "NaCl_opt:mid"
    label: "optimal NaCl 3% to 8%"
    <<: *phenotypic_quality_block
  nao_>8:
    curie: "NaCl_opt:high"
    label: "optimal NaCl > 8%"
    <<: *phenotypic_quality_block

NaCl_range:
  nar_<=1:
    curie: "NaCl_range:very_low"
    label: "NaCl range <= 1%"
    <<: *phenotypic_quality_block
  nar_1_to_3:
    curie: "NaCl_range:low"
    label: "NaCl range 1% to 3%"
    <<: *phenotypic_quality_block
  nar_3_to_8:
    curie: "NaCl_range:mid"
    label: "NaCl range 3% to 8%"
    <<: *phenotypic_quality_block
  nar_>8:
    curie: "NaCl_range:high"
    label: "NaCl range > 8%"
    <<: *phenotypic_quality_block

NaCl_delta:
  nad_<=1:
    curie: "NaCl_delta:very_low"
    label: "NaCl delta <= 1%"
    <<: *phenotypic_quality_block
  nad_1_3:
    curie: "NaCl_delta:low"
    label: "NaCl delta 1% to 3%"
    <<: *phenotypic_quality_block
  nad_3_8:
    curie: "NaCl_delta:mid"
    label: "NaCl delta 3% to 8%"
    <<: *phenotypic_quality_block
  nad_>8:
    curie: "NaCl_delta:high"
    label: "NaCl delta > 8%"
    <<: *phenotypic_quality_block
  
temperature_optimal:
  to_<=10:
    curie: "Temp_opt:very_low"
    label: "optimal temperature <= 10°C"
    <<: *phenotypic_quality_block
  to_10_to_22:
    curie: "Temp_opt:low"
    label: "optimal temperature 10°C to 22°C"
    <<: *phenotypic_quality_block
  to_22_to_27:
    curie: "Temp_opt:mid1"
    label: "optimal temperature 22°C to 27°C"
    <<: *phenotypic_quality_block
  to_27_to_30:
    curie: "Temp_opt:mid2"
    label: "optimal temperature 27°C to 30°C"
    <<: *phenotypic_quality_block
  to_30_to_34:
    curie: "Temp_opt:mid3"
    label: "optimal temperature 30°C to 34°C"
    <<: *phenotypic_quality_block
  to_34_to_40:
    curie: "Temp_opt:mid4"
    label: "optimal temperature 34°C to 40°C"
    <<: *phenotypic_quality_block
  to_>40:
    curie: "Temp_opt:high"
    label: "optimal temperature > 40°C"
    <<: *phenotypic_quality_block

temperature_range:
  tr_<=10:
    curie: "Temp_range:very_low"
    label: "temperature range <= 10°C"
    <<: *phenotypic_quality_block
  tr_10_to_22:
    curie: "Temp_range:low"
    label: "temperature range 10°C to 22°C"
    <<: *phenotypic_quality_block
  tr_22_to_27:
    curie: "Temp_range:mid1"
    label: "temperature range 22°C to 27°C"
    <<: *phenotypic_quality_block
  tr_27_to_30:
    curie: "Temp_range:mid2"
    label: "temperature range 27°C to 30°C"
    <<: *phenotypic_quality_block
  tr_30_to_34:
    curie: "Temp_range:mid3"
    label: "temperature range 30°C to 34°C"
    <<: *phenotypic_quality_block
  tr_34_to_40:
    curie: "Temp_range:mid4"
    label: "temperature range 34°C to 40°C"
    <<: *phenotypic_quality_block
  tr_>40:
    curie: "Temp_range:high"
    label: "temperature range > 40°C"
    <<: *phenotypic_quality_block

temperature_delta:
  td_<=1:
    curie: "Temp_delta:very_low"
    label: "temperature delta <= 1°C"
    <<: *phenotypic_quality_block
  td_1_to_5:
    curie: "Temp_delta:low"
    label: "temperature delta 1°C to 5°C"
    <<: *phenotypic_quality_block
  td_5_to_10:
    curie: "Temp_delta:mid1"
    label: "temperature delta 5°C to 10°C"
    <<: *phenotypic_quality_block
  td_10_to_20:
    curie: "Temp_delta:mid2"
    label: "temperature delta 10°C to 20°C"
    <<: *phenotypic_quality_block
  td_20_to_30:
    curie: "Temp_delta:mid3"
    label: "temperature delta 20°C to 30°C"
    <<: *phenotypic_quality_block
  td_>30:
    curie: "Temp_delta:high"
    label: "temperature delta > 30°C"
    <<: *phenotypic_quality_block

cell_width:
  w_<=0.5:
    curie: "cell_width:very_low"
    label: "cell width <= 0.5µm"
    <<: *phenotypic_quality_block
  w_0.5_to_0.65:
    curie: "cell_width:low"
    label: "cell width 0.5µm to 0.65µm"
    <<: *phenotypic_quality_block
  w_0.65_to_0.9:
    curie: "cell_width:mid"
    label: "cell width 0.65µm to 0.9µm"
    <<: *phenotypic_quality_block
  w_>0.9:
    curie: "cell_width:high"
    label: "cell width > 0.9µm"
    <<: *phenotypic_quality_block

cell_length:
  l_<=1.3:
    curie: "cell_length:very_low"
    label: "cell length <= 1.3µm"
    <<: *phenotypic_quality_block
  l_1.3_to_2:
    curie: "cell_length:low"
    label: "cell length 1.3µm to 2µm"
    <<: *phenotypic_quality_block
  l_2_to_3:
    curie: "cell_length:mid"
    label: "cell length 2µm to 3µm"
    <<: *phenotypic_quality_block
  l_>3:
    curie: "cell_length:high"
    label: "cell length > 3µm"
    <<: *phenotypic_quality_block
<<<<<<< HEAD

    
=======
>>>>>>> ac770a38

other:
  antibiotic_resistance:
    curie: "pathways:antibiotic_resistance"
    label: "antibiotic resistance"
<<<<<<< HEAD
    <<: *phenotypic_capability_block
  
=======
    <<: *phenotypic_capability_block
>>>>>>> ac770a38
<|MERGE_RESOLUTION|>--- conflicted
+++ resolved
@@ -774,19 +774,9 @@
     curie: "cell_length:high"
     label: "cell length > 3µm"
     <<: *phenotypic_quality_block
-<<<<<<< HEAD
-
-    
-=======
->>>>>>> ac770a38
 
 other:
   antibiotic_resistance:
     curie: "pathways:antibiotic_resistance"
     label: "antibiotic resistance"
-<<<<<<< HEAD
-    <<: *phenotypic_capability_block
-  
-=======
-    <<: *phenotypic_capability_block
->>>>>>> ac770a38
+    <<: *phenotypic_capability_block