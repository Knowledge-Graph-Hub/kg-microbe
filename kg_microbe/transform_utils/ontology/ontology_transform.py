"""Ontology transform module."""

import gzip
import re
import shutil
from collections import defaultdict
from os import makedirs
from pathlib import Path
from typing import Optional, Union

import pandas as pd

# from kgx.transformer import Transformer
from kgx.cli.cli_utils import transform

from kg_microbe.transform_utils.constants import (
    CATEGORY_COLUMN,
    CHEBI_XREFS_FILEPATH,
    EXCLUSION_TERMS_FILE,
    ID_COLUMN,
    NCBITAXON_PREFIX,
    OBJECT_COLUMN,
    ONTOLOGY_XREFS_DIR,
    PART_OF_PREDICATE,
    PREDICATE_COLUMN,
    RELATION_COLUMN,
    RHEA_NEW_PREFIX,
    ROBOT_REMOVED_SUFFIX,
    SPECIAL_PREFIXES,
    SUBJECT_COLUMN,
    UNIPATHWAYS_INCLUDE_PAIRS,
    UNIPATHWAYS_PATHWAY_PREFIX,
    UNIPATHWAYS_REACTION_PREFIX,
    XREF_COLUMN,
)
from kg_microbe.utils.pandas_utils import (
    drop_duplicates,
    establish_transitive_relationship_multiple,
)
from kg_microbe.utils.robot_utils import (
    convert_to_json,
    remove_convert_to_json,
)
from kg_microbe.utils.unipathways_utils import *

from ..transform import Transform

ONTOLOGIES = {
<<<<<<< HEAD
    # "HpTransform": "hp.json",
    # 'GoTransform': 'go-plus.json',
    # "ncbitaxon": "ncbitaxon.owl.gz",
    # "chebi": "chebi.owl.gz",
    # "envo": "envo.json",
    # "go": "go.json",
    # "rhea": "rhea.json.gz",
    # "ec": "ec.json",
    # "uniprot": "uniprot.json.gz",
    "upa": "upa.owl",
=======
    "ncbitaxon": "ncbitaxon.owl.gz",
    "chebi": "chebi.owl.gz",
    "envo": "envo.json",
    "go": "go.json",
    "rhea": "rhea.json.gz",
    "ec": "ec.json",
    # "upa": "upa.owl",
>>>>>>> 463b6bea
}


class OntologyTransform(Transform):

    """OntologyTransform parses an Obograph JSON form of an Ontology into nodes nad edges."""

    def __init__(self, input_dir: Optional[Path] = None, output_dir: Optional[Path] = None):
        """Instantiate object."""
        source_name = "ontologies"
        super().__init__(source_name, input_dir, output_dir)

    def run(
        self, data_file: Union[Optional[Path], Optional[str]] = None, show_status: bool = True
    ) -> None:
        """
        Transform an ontology.

        :param data_file: data file to parse
        :return: None.
        """
        if data_file:
            k = str(data_file).split(".")[0]
            data_file = self.input_base_dir / data_file
            self.parse(k, data_file, k)
        else:
            # load all ontologies
            for k in ONTOLOGIES.keys():
                data_file = self.input_base_dir / ONTOLOGIES[k]
                self.parse(k, data_file, k)

    def parse(self, name: str, data_file: Optional[Path], source: str) -> None:
        """
        Process the data_file.

        :param name: Name of the ontology.
        :param data_file: data file to parse.
        :param source: Source name.
        :return: None.
        """
        if not data_file.suffixes == ".json":
            if data_file.suffixes == [".owl", ".gz"]:
                if NCBITAXON_PREFIX.strip(":").lower() in str(
                    data_file
                ):  # or CHEBI_PREFIX.strip(":").lower() in str(data_file):
                    if NCBITAXON_PREFIX.strip(":").lower() in str(data_file):
                        json_path = str(data_file).replace(
                            ".owl.gz", ROBOT_REMOVED_SUFFIX + ".json"
                        )
                        if not Path(json_path).is_file():
                            self.decompress(data_file)
                            with open(str(self.input_base_dir / EXCLUSION_TERMS_FILE), "r") as f:
                                terms = [
                                    line.strip()
                                    for line in f
                                    if line.lower().startswith(name.lower())
                                ]
                            remove_convert_to_json(str(self.input_base_dir), name, terms)
                    # elif CHEBI_PREFIX.strip(":").lower() in str(data_file):
                    #     json_path = str(data_file).replace(".owl.gz", ROBOT_EXTRACT_SUFFIX + ".json")
                    #     owl_path = str(data_file).strip(".gz")
                    #     # Convert CHEBI owl => JSON each time to handle varying terms (if any) in CHEBI_NODES_FILENAME
                    #     if not Path(owl_path).is_file():
                    #         self.decompress(data_file)
                    #     terms = str(self.input_base_dir / CHEBI_NODES_FILENAME)
                    #     extract_convert_to_json(str(self.input_base_dir), name, terms, "BOT")
                else:
                    json_path = str(data_file).replace("owl.gz", "json")
                    if not Path(json_path).is_file():
                        # Unzip the file
                        self.decompress(data_file)
                        print(f"Converting {data_file} to obojson...")
                    convert_to_json(str(self.input_base_dir), name)

                data_file = json_path

<<<<<<< HEAD
        elif data_file.suffixes == [".json", ".gz"]:
            json_path = str(data_file).replace(".json.gz", ".json")
            if not Path(json_path).is_file():
                self.decompress(data_file)
            data_file = json_path
        elif data_file.suffix == ".owl":
            json_path = str(data_file).replace(".owl", ".json")
            if not Path(json_path).is_file():
                convert_to_json(str(self.input_base_dir), name)
            data_file = json_path
        elif data_file.suffix == ".obo":
            json_path = str(data_file).replace(".obo", ".json")
            if not Path(json_path).is_file():
                convert_to_json(str(self.input_base_dir), name)
            data_file = json_path
        else:
            raise ValueError(f"Unsupported file format: {data_file}")
=======
            elif data_file.suffixes == [".json", ".gz"]:
                json_path = str(data_file).replace(".json.gz", ".json")
                if not Path(json_path).is_file():
                    self.decompress(data_file)
                data_file = json_path
            elif data_file.suffix == ".owl":
                json_path = str(data_file).replace(".owl", ".json")
                if not Path(json_path).is_file():
                    convert_to_json(str(self.input_base_dir), name)
                data_file = json_path
            elif data_file.suffix == ".obo":
                json_path = str(data_file).replace(".obo", ".json")
                if not Path(json_path).is_file():
                    convert_to_json(str(self.input_base_dir), name)
                data_file = json_path
            else:
                raise ValueError(f"Unsupported file format: {data_file}")
>>>>>>> 463b6bea

        transform(
            inputs=[data_file],
            input_format="obojson",
            output=self.output_dir / name,
            output_format="tsv",
        )
<<<<<<< HEAD
        if name in ["ec", "rhea", "uniprot", "chebi", "upa"]:
=======
        if name in ["ec", "rhea", "upa", "chebi"]:  # removed "uniprot"
>>>>>>> 463b6bea
            self.post_process(name)

    def decompress(self, data_file):
        """Unzip file."""
        print(f"Decompressing {data_file}...")
        with gzip.open(data_file, "rb") as f_in:
            with open(data_file.parent / data_file.stem, "wb") as f_out:
                shutil.copyfileobj(f_in, f_out)

    def post_process(self, name: str):
        """Post process specific nodes and edges files."""
        nodes_file = self.output_dir / f"{name}_nodes.tsv"
        edges_file = self.output_dir / f"{name}_edges.tsv"

        # Compile a regex pattern that matches any key in SPECIAL_PREFIXES
        pattern = re.compile("|".join(re.escape(key) for key in SPECIAL_PREFIXES.keys()))

        def _replace_special_prefixes(line):
            """Use the pattern to replace all occurrences of the keys with their values."""
            return pattern.sub(lambda match: SPECIAL_PREFIXES[match.group(0)], line)

        if name == "chebi":
            makedirs(ONTOLOGY_XREFS_DIR, exist_ok=True)
            # Get two columns from the nodes file: 'id' and 'xref'
            # The xref column is | separated and contains different prefixes
            # We need to make a 1-to-1 mapping between the prefixes and the id
            with open(nodes_file, "r") as nf, open(CHEBI_XREFS_FILEPATH, "w") as xref_file:

                for line in nf:
                    if line.startswith("id"):
                        # get the index for the term 'xref'
                        xref_index = line.strip().split("\t").index("xref")
                        xref_file.write("id\txref\n")
                        continue
                    line = _replace_special_prefixes(line)
                    parts = line.strip().split("\t")
                    subject = parts[0]
                    xrefs = parts[xref_index].split("|") if parts[xref_index] != "" else None
                    if xrefs and subject not in xrefs:
                        for xref in xrefs:
                            # Write a new tsv file with header ["id", "xref"]
                            xref_file.write(f"{subject}\t{xref}\n")

        if name == "upa":
            # Keep track of new node IDs for edges file
            nodes_dictionary = defaultdict(list)
            with open(nodes_file, "r") as nf:
                add_lines = []
                for line in nf:
                    if line.startswith("id"):
                        # get the index for the term 'id'
                        id_index = line.strip().split("\t").index(ID_COLUMN)
                        # get the index for the term 'xref'
                        xref_index = line.strip().split("\t").index(XREF_COLUMN)
                        # get the index for the term 'category'
                        category_index = line.strip().split("\t").index(CATEGORY_COLUMN)
                    else:
                        line = remove_unwanted_prefixes_from_node_xrefs(line, xref_index)
                        # For Reactions only
                        if any(
                            substring in line for substring in [UNIPATHWAYS_REACTION_PREFIX]
                        ):  # UNIPATHWAYS_COMPOUND_PREFIX,UNIPATHWAYS_ENZYMATIC_REACTION_PREFIX]):
                            new_lines, nodes_dictionary = replace_id_with_xref(
                                line,
                                xref_index,
                                id_index,
                                category_index,
                                nodes_dictionary,
                                self.node_header,
                            )
                            for new_line in new_lines:
                                if len(new_line) > 0:
                                    new_line = _replace_special_prefixes(new_line)
                                    add_lines.append(new_line + "\n")
                        # Add category only for nodes that are not added by another ingest, only Pathways
                        elif any(
                            substring in line for substring in [UNIPATHWAYS_PATHWAY_PREFIX]
                        ):  # ,UNIPATHWAYS_LINEAR_SUB_PATHWAY_PREFIX]):
                            new_line = replace_category(line, id_index, category_index)
                            if len(new_line) > 0:
                                add_lines.append(new_line + "\n")
                        # Not adding any other node types except what is specified
                        # else:
                        #    add_line = line + "\n"
            # Rewrite nodes file
            with open(nodes_file, "w") as new_nf:
                new_nf.write("\t".join(self.node_header) + "\n")
                for line in add_lines:
                    new_nf.write(line)

            edges_df = pd.DataFrame(columns=self.edge_header)
            with open(edges_file, "r") as ef:
                for line in ef:
                    add_edge = []
                    if line.startswith("id"):
                        # get the index for the 'subject'
                        subject_index = line.strip().split("\t").index(SUBJECT_COLUMN)
                        # get the index for the 'predicate'
                        predicate_index = line.strip().split("\t").index(PREDICATE_COLUMN)
                        # get the index for the 'object'
                        object_index = line.strip().split("\t").index(OBJECT_COLUMN)
                        # get the index for the 'relation'
                        relation_index = line.strip().split("\t").index(RELATION_COLUMN)
                    else:
                        # Remove unwanted triples
                        line = check_wanted_pairs(line, subject_index, object_index)
                        if line:
                            new_lines = replace_triples_with_labels(
                                line,
                                subject_index,
                                object_index,
                                predicate_index,
                                relation_index,
                                nodes_dictionary,
                            )
                            for new_line in new_lines:
                                add_edge.append(new_line + "\n")
                    # new_ef.write(add_edge)
                    if len(add_edge) > 0:
                        for edge_line in add_edge:
                            parts = edge_line.strip().split("\t")
                            if len(parts) == len(self.edge_header) + 1:
                                parts = parts[1:]
                            df = pd.DataFrame([parts], columns=self.edge_header)
                            # Add the list as a new row to the DataFrame
                            edges_df = pd.concat([edges_df, df], ignore_index=True)
            # First write existing edges to file before establishing transitive relationships
            edges_df.to_csv(edges_file, sep="\t", index=False)

            # Consolidate paths into 1 edge
            # For triples with rhea prefix for reactions
            transitive_df_rhea = establish_transitive_relationship_multiple(
                edges_file,
                RHEA_NEW_PREFIX,
                [UNIPATHWAYS_INCLUDE_PAIRS[0][1], UNIPATHWAYS_INCLUDE_PAIRS[1][1]],
                [PART_OF_PREDICATE, PART_OF_PREDICATE],
                [[UNIPATHWAYS_INCLUDE_PAIRS[1][1]], [UNIPATHWAYS_INCLUDE_PAIRS[2][1]]],
            )
            # For triples with Unipathways reaction prefix for reactions
            transitive_df_uni = establish_transitive_relationship_multiple(
                edges_file,
                UNIPATHWAYS_INCLUDE_PAIRS[0][0],
                [UNIPATHWAYS_INCLUDE_PAIRS[0][1], UNIPATHWAYS_INCLUDE_PAIRS[1][1]],
                [PART_OF_PREDICATE, PART_OF_PREDICATE],
                [[UNIPATHWAYS_INCLUDE_PAIRS[1][1]], [UNIPATHWAYS_INCLUDE_PAIRS[2][1]]],
            )
            transitive_df = pd.concat([transitive_df_rhea, transitive_df_uni], ignore_index=True)
            # Remove unnecessary edges between intermediate prefixes
            transitive_df = remove_unwanted_prefixes_from_edges(transitive_df)
            # Rewrite edges file
            transitive_df.to_csv(edges_file, sep="\t", index=False)
            drop_duplicates(edges_file)
            # Rewrite prefixes
            new_edge_lines = []
            with open(edges_file, "r") as ef:
                # Write a new edges tsv file with same edge header
                for line in ef:
                    new_edge_lines.append(_replace_special_prefixes(line))
            # Rewrite nodes file
            with open(edges_file, "w") as new_ef:
                for line in new_edge_lines:
                    new_ef.write(line)

        else:
            # Process and write the nodes file
            with open(nodes_file, "r") as nf, open(
                nodes_file.with_suffix(".temp.tsv"), "w"
            ) as new_nf:
                for line in nf:
                    new_nf.write(_replace_special_prefixes(line))

            # Replace the original file with the modified one
            nodes_file.with_suffix(".temp.tsv").replace(nodes_file)

            # Process and write the edges file
            with open(edges_file, "r") as ef, open(
                edges_file.with_suffix(".temp.tsv"), "w"
            ) as new_ef:
                for line in ef:
                    new_ef.write(_replace_special_prefixes(line))

            # Replace the original file with the modified one
            edges_file.with_suffix(".temp.tsv").replace(edges_file)<|MERGE_RESOLUTION|>--- conflicted
+++ resolved
@@ -46,26 +46,13 @@
 from ..transform import Transform
 
 ONTOLOGIES = {
-<<<<<<< HEAD
-    # "HpTransform": "hp.json",
-    # 'GoTransform': 'go-plus.json',
-    # "ncbitaxon": "ncbitaxon.owl.gz",
-    # "chebi": "chebi.owl.gz",
-    # "envo": "envo.json",
-    # "go": "go.json",
-    # "rhea": "rhea.json.gz",
-    # "ec": "ec.json",
-    # "uniprot": "uniprot.json.gz",
-    "upa": "upa.owl",
-=======
     "ncbitaxon": "ncbitaxon.owl.gz",
     "chebi": "chebi.owl.gz",
     "envo": "envo.json",
     "go": "go.json",
     "rhea": "rhea.json.gz",
     "ec": "ec.json",
-    # "upa": "upa.owl",
->>>>>>> 463b6bea
+    "upa": "upa.owl",
 }
 
 
@@ -141,26 +128,6 @@
                     convert_to_json(str(self.input_base_dir), name)
 
                 data_file = json_path
-
-<<<<<<< HEAD
-        elif data_file.suffixes == [".json", ".gz"]:
-            json_path = str(data_file).replace(".json.gz", ".json")
-            if not Path(json_path).is_file():
-                self.decompress(data_file)
-            data_file = json_path
-        elif data_file.suffix == ".owl":
-            json_path = str(data_file).replace(".owl", ".json")
-            if not Path(json_path).is_file():
-                convert_to_json(str(self.input_base_dir), name)
-            data_file = json_path
-        elif data_file.suffix == ".obo":
-            json_path = str(data_file).replace(".obo", ".json")
-            if not Path(json_path).is_file():
-                convert_to_json(str(self.input_base_dir), name)
-            data_file = json_path
-        else:
-            raise ValueError(f"Unsupported file format: {data_file}")
-=======
             elif data_file.suffixes == [".json", ".gz"]:
                 json_path = str(data_file).replace(".json.gz", ".json")
                 if not Path(json_path).is_file():
@@ -178,7 +145,6 @@
                 data_file = json_path
             else:
                 raise ValueError(f"Unsupported file format: {data_file}")
->>>>>>> 463b6bea
 
         transform(
             inputs=[data_file],
@@ -186,11 +152,8 @@
             output=self.output_dir / name,
             output_format="tsv",
         )
-<<<<<<< HEAD
-        if name in ["ec", "rhea", "uniprot", "chebi", "upa"]:
-=======
         if name in ["ec", "rhea", "upa", "chebi"]:  # removed "uniprot"
->>>>>>> 463b6bea
+
             self.post_process(name)
 
     def decompress(self, data_file):
