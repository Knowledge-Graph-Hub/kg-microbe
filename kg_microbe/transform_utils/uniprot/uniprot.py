"""Uniprot Transonform class."""

import csv
import json
import os
import re
import sys
from pathlib import Path
from typing import Optional, Union

from tqdm import tqdm

from kg_microbe.transform_utils.constants import (
    CHEMICAL_TO_ENZYME_EDGE,
    ENZYME_CATEGORY,
<<<<<<< HEAD
    UNIPROT_GENOME_FEATURES,
    UNIPROT_PREFIX,
    NCBITAXON_PREFIX
=======
    NCBITAXON_PREFIX,
    ORGANISM_TO_ENZYME_EDGE,
    UNIPROT_ORG_ID_COLUMN_NAME,
    UNIPROT_PREFIX,
>>>>>>> 6c3b9679
)
from kg_microbe.transform_utils.transform import Transform
from kg_microbe.utils.pandas_utils import drop_duplicates


class UniprotTransform(Transform):

    """A class used to represent a transformation process for UniProt data."""

    def __init__(self, input_dir: Optional[Path] = None, output_dir: Optional[Path] = None):
        """
        Initialize the class with optional input and output directories.

        This constructor initializes the class with the provided input and output
        directories, sets up internal data structures, and calls the superclass
        initializer with a specific source name.

        :param input_dir: The directory where input files are located.
                          If None, a default directory may be used.
        :type input_dir: Optional[Path]
        :param output_dir: The directory where output files will be saved.
                           If None, a default directory may be used.
        :type output_dir: Optional[Path]
        """
        self.__enz_data = {}

        source_name = UNIPROT_GENOME_FEATURES
        super().__init__(source_name, input_dir, output_dir)

    def run(self, data_file: Union[Optional[Path], Optional[str]] = None):
        """Load Uniprot data from downloaded files, then transforms into graph format."""
        # replace with downloaded data filename for this source
        input_dir = str(self.input_base_dir) + "/" + self.source_name
        # Get all organisms downloaded into raw directory
        ncbi_organisms = []
        for f in os.listdir(input_dir):
            if f.endswith(".json"):
                ncbi_organisms.append(f.split(".json")[0])

        # make directory in data/transformed
        os.makedirs(self.output_dir, exist_ok=True)

        with open(self.output_node_file, "w") as node, open(self.output_edge_file, "w") as edge:
            node_writer = csv.writer(node, delimiter="\t")
            node_writer.writerow(self.node_header)
            edge_writer = csv.writer(edge, delimiter="\t")
            edge_writer.writerow(self.edge_header)

            # Create Organism and Enzyme nodes:
            self.get_uniprot_values_from_file(
                input_dir, ncbi_organisms, self.source_name, node_writer, edge_writer
            )


        drop_duplicates(self.output_node_file)
        drop_duplicates(self.output_edge_file)

    def get_uniprot_values_from_file(self, input_dir, nodes, source, node_writer, edge_writer):
        """
        Process UniProt files and extract values to write to dataframes.

        This method iterates over a list of node identifiers, reads corresponding
        JSON files from the specified input directory, and extracts UniProt data.
        The extracted data is then written to node and edge writers. If a file for
        a given node does not exist, the program will exit with an error message.

        :param input_dir: The directory where input JSON files are located.
        :type input_dir: str
        :param nodes: A list of node identifiers to process.
        :type nodes: list
        :param source: The name of the source being processed (used in superclass).
        :type source: str
        :param node_writer: An object responsible for writing node data.
        :type node_writer: object
        :param edge_writer: An object responsible for writing edge data.
        :type edge_writer: object
        """
        with tqdm(total=len(nodes) + 1, desc="Processing files") as progress:
            for i in tqdm(range(len(nodes))):
                org_file = input_dir + "/" + nodes[i] + ".json"
                if not os.path.exists(org_file):
                    print("File does not exist: ", org_file, ", exiting.")
                    sys.exit()

                else:
                    with open(org_file, encoding="utf-8") as json_file:
                        values = json.load(json_file)
                        self.write_to_df(values, edge_writer, node_writer)

                progress.set_description(f"Processing Uniprot File: {nodes[i]}.yaml")
                # After each iteration, call the update method to advance the progress bar.
                progress.update()

    def parse_binding_site(self, binding_site_entry):
        """
        Extract chemical identifiers from a binding site entry.

        This method uses regular expressions to find all occurrences of ligand IDs
        within a given binding site entry string. It specifically looks for ChEBI
        identifiers and returns a list of these identifiers found in the entry.

        :param binding_site_entry: A string containing the binding site information.
        :type binding_site_entry: str
        :return: A list of ChEBI ligand identifiers extracted from the binding site entry.
        :rtype: list
        """
        chem_list = re.findall(r'/ligand_id="ChEBI:(.*?)";', binding_site_entry)

        return chem_list

    def write_to_df(self, uniprot_values, edge_writer, node_writer):
        """
        Process UniProt entries and writes organism-enzyme relationship data to CSV files.

        This method iterates over a list of UniProt entries, extracts relevant information,
        and writes it to two separate CSV files using the provided CSV writers. One file
        contains edges representing relationships between organisms and enzymes, and the
        other contains nodes representing enzymes. It also handles binding site information
        by calling `parse_binding_site` method if available in the entry.

        :param uniprot_values: A list of dictionaries where each dictionary represents a UniProt entry.
        :type uniprot_values: list
        :param edge_writer: A CSV writer object for writing edge data.
        :type edge_writer: _csv.writer
        :param node_writer: A CSV writer object for writing node data.
        :type node_writer: _csv.writer
        """
        ##To return all organism-enzyme entries
        for entry in uniprot_values:
            organism_id = (
                entry[UNIPROT_ORG_ID_COLUMN_NAME]
                if UNIPROT_ORG_ID_COLUMN_NAME in entry.keys()
                else None
            )

            # Use primary accession number as it's ID does not change, as opposed to Entry Name
            if "Entry" in entry.keys():
                self.__enz_data["id"] = entry["Entry"]

            # example response with  multiple protein names:
            # {
            #     "Organism (ID)": "100",
            #     "Entry Name": "A0A4R1H4N5_ANCAQ",
            #     "Entry": "A0A4R1H4N5",
            #     "Protein names": "Ubiquinone biosynthesis O-methyltransferase
            #                       (2-polyprenyl-6-hydroxyphenol methylase) (EC 2.1.1.222)
            #                       (3-demethylubiquinone 3-O-methyltransferase) (EC 2.1.1.64)",
            #     "EC number": "2.1.1.222; 2.1.1.64",
            # }
            if "Protein names" in entry:
                self.__enz_data["name"] = entry["Protein names"].split("(EC")[0]

<<<<<<< HEAD
            organism_id = entry['Organism (ID)'] \
                if 'Organism (ID)' in entry.keys() else None

            #Use primary accession number as it's ID does not change, as opposed to Entry Name
            if 'Entry' in entry.keys():
                self.__enz_data['id'] = entry['Entry']


            #example response with multiple protein names: {'Organism (ID)': '100', 'Entry Name': 'A0A4R1H4N5_ANCAQ', 'Entry': 'A0A4R1H4N5', 'Protein names': 'Ubiquinone biosynthesis O-methyltransferase (2-polyprenyl-6-hydroxyphenol methylase) (EC 2.1.1.222) (3-demethylubiquinone 3-O-methyltransferase) (EC 2.1.1.64)', 'EC number': '2.1.1.222; 2.1.1.64'}
            if 'Protein names' in entry:
                self.__enz_data['name'] = entry['Protein names'].split('(EC')[0]
                
=======
>>>>>>> 6c3b9679
                ###TO DO: add synonyms here
                # print(entry['Protein names'])
                # self.__enz_data['synonyms'] = entry['Protein names'][1:].str.replace('')
                # print(self.__enz_data['synonyms'])

                # Set name as first name mentioned
                # if 'synonyms' in entry.keys() and len :
                #    self.__enz_data['name'] = entry['names'][0]

            if "EC number" in entry:
                self.__enz_data["EC number"] = entry["EC number"].replace(";", "|")

            chem_list = []
            if "Binding site" in entry:
                chem_list = self.parse_binding_site(entry["Binding site"])

            if organism_id:
                edges_data_to_write = [
<<<<<<< HEAD
                                NCBITAXON_PREFIX+str(organism_id),
                                ORGANISM_TO_ENZYME_EDGE,
                                UNIPROT_PREFIX+':'+self.__enz_data['id'],
                                '',
                                self.source_name
                            ]
=======
                    NCBITAXON_PREFIX + str(organism_id),
                    ORGANISM_TO_ENZYME_EDGE,
                    UNIPROT_PREFIX + ":" + self.__enz_data["id"],
                    "",
                    self.source_name,
                ]
>>>>>>> 6c3b9679

                edge_writer.writerow(edges_data_to_write)

                if len(chem_list) > 0:
                    for chem in chem_list:
                        edges_data_to_write = [
                            chem,
                            CHEMICAL_TO_ENZYME_EDGE,
<<<<<<< HEAD
                            UNIPROT_PREFIX+':'+self.__enz_data['id'],
                            '',
                            self.source_name
=======
                            UNIPROT_PREFIX + ":" + self.__enz_data["id"],
                            "",
                            self.source_name,
>>>>>>> 6c3b9679
                        ]

                        edge_writer.writerow(edges_data_to_write)

            nodes_data_to_write = [
<<<<<<< HEAD
                    UNIPROT_PREFIX+':'+self.__enz_data['id'], ENZYME_CATEGORY,self.__enz_data['name'],'','',self.source_name,''
                    ]
=======
                UNIPROT_PREFIX + ":" + self.__enz_data["id"],
                ENZYME_CATEGORY,
                self.__enz_data["name"],
                "",
                "",
                self.source_name,
                "",
            ]
>>>>>>> 6c3b9679

            node_writer.writerow(nodes_data_to_write)<|MERGE_RESOLUTION|>--- conflicted
+++ resolved
@@ -13,16 +13,13 @@
 from kg_microbe.transform_utils.constants import (
     CHEMICAL_TO_ENZYME_EDGE,
     ENZYME_CATEGORY,
-<<<<<<< HEAD
     UNIPROT_GENOME_FEATURES,
     UNIPROT_PREFIX,
     NCBITAXON_PREFIX
-=======
     NCBITAXON_PREFIX,
     ORGANISM_TO_ENZYME_EDGE,
     UNIPROT_ORG_ID_COLUMN_NAME,
     UNIPROT_PREFIX,
->>>>>>> 6c3b9679
 )
 from kg_microbe.transform_utils.transform import Transform
 from kg_microbe.utils.pandas_utils import drop_duplicates
@@ -175,21 +172,18 @@
             if "Protein names" in entry:
                 self.__enz_data["name"] = entry["Protein names"].split("(EC")[0]
 
-<<<<<<< HEAD
             organism_id = entry['Organism (ID)'] \
                 if 'Organism (ID)' in entry.keys() else None
 
             #Use primary accession number as it's ID does not change, as opposed to Entry Name
             if 'Entry' in entry.keys():
                 self.__enz_data['id'] = entry['Entry']
-
 
             #example response with multiple protein names: {'Organism (ID)': '100', 'Entry Name': 'A0A4R1H4N5_ANCAQ', 'Entry': 'A0A4R1H4N5', 'Protein names': 'Ubiquinone biosynthesis O-methyltransferase (2-polyprenyl-6-hydroxyphenol methylase) (EC 2.1.1.222) (3-demethylubiquinone 3-O-methyltransferase) (EC 2.1.1.64)', 'EC number': '2.1.1.222; 2.1.1.64'}
             if 'Protein names' in entry:
                 self.__enz_data['name'] = entry['Protein names'].split('(EC')[0]
                 
-=======
->>>>>>> 6c3b9679
+
                 ###TO DO: add synonyms here
                 # print(entry['Protein names'])
                 # self.__enz_data['synonyms'] = entry['Protein names'][1:].str.replace('')
@@ -208,21 +202,12 @@
 
             if organism_id:
                 edges_data_to_write = [
-<<<<<<< HEAD
-                                NCBITAXON_PREFIX+str(organism_id),
-                                ORGANISM_TO_ENZYME_EDGE,
-                                UNIPROT_PREFIX+':'+self.__enz_data['id'],
-                                '',
-                                self.source_name
-                            ]
-=======
                     NCBITAXON_PREFIX + str(organism_id),
                     ORGANISM_TO_ENZYME_EDGE,
                     UNIPROT_PREFIX + ":" + self.__enz_data["id"],
                     "",
                     self.source_name,
                 ]
->>>>>>> 6c3b9679
 
                 edge_writer.writerow(edges_data_to_write)
 
@@ -231,24 +216,14 @@
                         edges_data_to_write = [
                             chem,
                             CHEMICAL_TO_ENZYME_EDGE,
-<<<<<<< HEAD
-                            UNIPROT_PREFIX+':'+self.__enz_data['id'],
-                            '',
-                            self.source_name
-=======
                             UNIPROT_PREFIX + ":" + self.__enz_data["id"],
                             "",
                             self.source_name,
->>>>>>> 6c3b9679
                         ]
 
                         edge_writer.writerow(edges_data_to_write)
 
             nodes_data_to_write = [
-<<<<<<< HEAD
-                    UNIPROT_PREFIX+':'+self.__enz_data['id'], ENZYME_CATEGORY,self.__enz_data['name'],'','',self.source_name,''
-                    ]
-=======
                 UNIPROT_PREFIX + ":" + self.__enz_data["id"],
                 ENZYME_CATEGORY,
                 self.__enz_data["name"],
@@ -257,6 +232,5 @@
                 self.source_name,
                 "",
             ]
->>>>>>> 6c3b9679
 
             node_writer.writerow(nodes_data_to_write)