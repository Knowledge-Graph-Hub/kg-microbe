--- conflicted
+++ resolved
@@ -91,7 +91,6 @@
         filename:
           - data/transformed/traits/nodes.tsv
           - data/transformed/traits/edges.tsv
-<<<<<<< HEAD
     # uniprot:
     #   input:
     #     name: "uniprot"
@@ -99,7 +98,6 @@
     #     filename:
     #       - data/transformed/uniprot/nodes.tsv
     #       - data/transformed/uniprot/edges.tsv
-=======
     bactotraits:
       input:
         name: "BactoTraits"
@@ -107,14 +105,6 @@
         filename:
           - data/transformed/BactoTraits/nodes.tsv
           - data/transformed/BactoTraits/edges.tsv
-    uniprot_genome_features:
-      input:
-        name: "uniprot_genome_features"
-        format: tsv
-        filename:
-          - data/transformed/uniprot_genome_features/nodes.tsv
-          - data/transformed/uniprot_genome_features/edges.tsv
->>>>>>> 829bcbb6
   operations:
     - name: kgx.graph_operations.summarize_graph.generate_graph_stats
       args:
