--- conflicted
+++ resolved
@@ -49,13 +49,8 @@
     ruff
 skip_install = true
 commands =
-<<<<<<< HEAD
-;    black --check --diff kg_microbe/ tests/
-;    ruff check kg_microbe/ tests/
-=======
-    ; black --check --diff kg_microbe/ tests/
+    black --check --diff kg_microbe/ tests/
     ruff check kg_microbe/ tests/
->>>>>>> 6c3b9679
 description = Run linters.
 
 [testenv:doclint]
